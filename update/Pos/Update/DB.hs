--- conflicted
+++ resolved
@@ -39,43 +39,6 @@
 
 import           Universum
 
-<<<<<<< HEAD
-import           Data.Time.Units            (convertUnit)
-import qualified Database.RocksDB           as Rocks
-import           Serokell.Data.Memory.Units (Byte)
-
-import           Pos.Binary.Class           (encode)
-import           Pos.Binary.Infra.Slotting  ()
-import           Pos.Binary.Update          ()
-import           Pos.Core                   (ApplicationName, BlockVersion,
-                                             ChainDifficulty, NumSoftwareVersion, SlotId,
-                                             SoftwareVersion (..), StakeholderId,
-                                             Timestamp (..))
-import           Pos.Core.Constants         (epochSlots, genesisBlockVersionData,
-                                             genesisSlotDuration)
-import           Pos.Crypto                 (hash)
-import           Pos.DB                     (MonadDB, MonadDBRead, MonadRealDB,
-                                             RocksBatchOp (..), encodeWithKeyPrefix)
-import           Pos.DB.Error               (DBError (DBMalformed))
-import           Pos.DB.GState.Common       (gsGetBi, writeBatchGState)
-import           Pos.DB.Iterator            (DBIteratorClass (..), DBnIterator,
-                                             DBnMapIterator, IterType, runDBnIterator,
-                                             runDBnMapIterator)
-import           Pos.DB.Types               (NodeDBs (..))
-import           Pos.Slotting.Types         (EpochSlottingData (..), SlottingData (..))
-import           Pos.Update.Constants       (genesisBlockVersion, genesisSoftwareVersions,
-                                             ourAppName)
-import           Pos.Update.Core            (BlockVersionData (..), UpId,
-                                             UpdateProposal (..))
-import           Pos.Update.Poll.Types      (BlockVersionState (..),
-                                             ConfirmedProposalState,
-                                             DecidedProposalState (dpsDifficulty),
-                                             ProposalState (..),
-                                             UndecidedProposalState (upsSlot),
-                                             cpsSoftwareVersion, psProposal)
-import           Pos.Util.Iterator          (MonadIterator (..))
-import           Pos.Util.Util              (maybeThrow)
-=======
 import           Control.Monad.Trans.Resource (ResourceT)
 import           Data.Conduit                 (Source, mapOutput, runConduitRes, (.|))
 import qualified Data.Conduit.List            as CL
@@ -83,7 +46,7 @@
 import qualified Database.RocksDB             as Rocks
 import           Serokell.Data.Memory.Units   (Byte)
 
-import           Pos.Binary.Class             (encodeStrict)
+import           Pos.Binary.Class             (encode)
 import           Pos.Binary.Infra.Slotting    ()
 import           Pos.Binary.Update            ()
 import           Pos.Core                     (ApplicationName, BlockVersion,
@@ -110,7 +73,6 @@
                                                UndecidedProposalState (upsSlot),
                                                cpsSoftwareVersion, psProposal)
 import           Pos.Util.Util                (maybeThrow)
->>>>>>> 24ef0304
 
 ----------------------------------------------------------------------------
 -- Getters

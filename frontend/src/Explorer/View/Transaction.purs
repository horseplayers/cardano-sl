--- conflicted
+++ resolved
@@ -13,13 +13,8 @@
 import Explorer.View.Common (currencyCSSClass, emptyTxHeaderView, mkTxBodyViewProps, mkTxHeaderViewProps, noData, txBodyView, txHeaderView)
 import Network.RemoteData (RemoteData(..))
 import Pos.Explorer.Web.ClientTypes (CTxSummary(..))
-<<<<<<< HEAD
-import Pos.Explorer.Web.Lenses.ClientTypes (_CCoin, getCoin, _CNetworkAddress, ctsBlockHeight, ctsFees, ctsRelayedBy, ctsTotalOutput, ctsTxTimeIssued)
+import Pos.Explorer.Web.Lenses.ClientTypes (_CCoin, getCoin, ctsBlockHeight, ctsFees, ctsTotalOutput, ctsTxTimeIssued)
 import Pux.Html (Html, div, text, h3, p, span, table, tr, td) as P
-=======
-import Pos.Explorer.Web.Lenses.ClientTypes (_CCoin, getCoin, ctsBlockHeight, ctsFees, ctsTotalOutput, ctsTxTimeIssued)
-import Pux.Html (Html, div, text, h3, p, table, tr, td) as P
->>>>>>> 48026619
 import Pux.Html.Attributes (className, dangerouslySetInnerHTML) as P
 import Pux.Router (link) as P
 
@@ -82,27 +77,10 @@
       , mCurrency: Nothing
       }
     , { label: translate (I18nL.tx <<< I18nL.txIncluded) lang
-<<<<<<< HEAD
-      , value: let  bHeight = case txSummary ^. ctsBlockHeight of
-                                Nothing -> noData
-                                Just bHeight' -> show bHeight'
-                    bTime = case txSummary ^. ctsRelayedBy of
-                                Nothing -> noData
-                                Just bTime' -> show $ bTime' ^. _CNetworkAddress
-                in bHeight <> " (" <> bTime <> ")"
-      , mCurrency: Nothing
-      }
-    , { label: translate (I18nL.tx <<< I18nL.txRelayed) lang
-      , value:  case txSummary ^. ctsRelayedBy of
-                    Nothing -> noData
-                    Just relayedBy -> show $ relayedBy ^. _CNetworkAddress
-      , mCurrency: Nothing
-=======
       , value: case txSummary ^. ctsBlockHeight of
                   Nothing -> noData
                   Just bHeight' -> show bHeight'
-      , currency: Nothing
->>>>>>> 48026619
+      , mCurrency: Nothing
       }
     , { label: translate (I18nL.common <<< I18nL.cTotalOutput) lang
       , value: txSummary ^. (ctsTotalOutput <<< _CCoin <<< getCoin)

language: nix
sudo: true
env:
- NIX_PATH=nixpkgs=https://github.com/NixOS/nixpkgs/archive/09c7601c204016c8ecdefd474f721fb841e834df.tar.gz
install:
- sudo mount -o remount,exec,size=4G,mode=755 /run/user || true
script:
- pushd frontend
- "./scripts/build.sh"
- nix-shell --run "npm test"
- popd
<<<<<<< HEAD
- mkdir docs
=======
>>>>>>> 3b972628
- nix-shell --run "stack exec --nix -- cardano-explorer-docs"
notifications:
  email: false
  slack:
    secure: OdwiFeu7kwochdkIbVz5ZIlTa1AdItO9EFYPVHKoqGOy8s/6kkmMlb0XH4w8ZvKMSDVE2tuXBKz2cVqu0k1A3Nml/q8LF0a2zYagkpAUe4uEHBD7jTO8RCLzABw06unlIyOuNRApTUH97Dq/GftNwunkCyeY7DgzNoxm9mHB53BHaF2A/eHw6oHX3MQwGZvjuqZAT2wx7UbxEISWVWx18ZPTjCJsrDR7dwwB07IhA8oYUNk9nqE94OplLofUafBDRneDs5kEQoVmxomt6U44BIQs7acUGDvSjnmxhgEbq8rge7N5I3i0REtNQCOBeWThGkNY9H3fZfqSTeVQa7/xig8Vxu7+6G+QfOxvCp8PZP3sDACSXJvy/6gUN/sU6q8lZweuAm9BddULof6jjMhPcohRf/hu5/NmSFqYo33wZWvZaBrijBrpPOooU/16W+SbK6kKVuv8YxhnQ64wwKAlnGUcFCEcZwb4EZsMDho1VMO002yC5WmnB3+N/n3i9ncTaT1aVnXZYvkH971AOQ3uMLdICJpMPmZ5ykl8KmfL27fUwxngQzkARdioCt/WEsCLPUJP0YBfjK5GLCZdeLobAeHoE7aKp2XCIwwvoaLwo2z96HSq6OoWBZC8z60Y6ttbEwSFBe/kYU55UYCbZi4bDrtZbpiVp66QxCL9k/xv65o=<|MERGE_RESOLUTION|>--- conflicted
+++ resolved
@@ -9,10 +9,7 @@
 - "./scripts/build.sh"
 - nix-shell --run "npm test"
 - popd
-<<<<<<< HEAD
 - mkdir docs
-=======
->>>>>>> 3b972628
 - nix-shell --run "stack exec --nix -- cardano-explorer-docs"
 notifications:
   email: false

{-# LANGUAGE AllowAmbiguousTypes #-}
{-# LANGUAGE InstanceSigs        #-}
{-# LANGUAGE RankNTypes          #-}
{-# LANGUAGE TemplateHaskell     #-}
{-# LANGUAGE TypeFamilies        #-}

module Pos.Client.Txp.History
       ( TxHistoryEntry(..)
       , thTxId
       , thTx
       , thInputs
       , thDifficulty
       , thOutputAddrs
       , thTimestamp
       , _thInputAddrs

       , MonadTxHistory(..)

       -- * History derivation
       , getBlockHistoryDefault
       , getLocalHistoryDefault
       , SaveTxException (..)
       , saveTxDefault

       , txHistoryListToMap

       -- * Unused (٩◔̯◔۶)
       , deriveAddrHistory
       ) where

import           Universum

import           Control.Exception.Safe (Exception (..))
import           Control.Lens (makeLenses)
import           Control.Monad.Trans (MonadTrans)
import qualified Data.Map.Strict as M (fromList, insert)
import qualified Data.Text.Buildable
import           Formatting (bprint, build, (%))
import           JsonLog (CanJsonLog (..))
import           Mockable (CurrentTime, Mockable)
import           Serokell.Util.Text (listJson)
import           System.Wlog (WithLogger)

import           Pos.Block.Base (genesisBlock0)
import           Pos.Core (Address, ChainDifficulty, HasConfiguration, Timestamp (..), difficultyL,
                           headerHash)
import           Pos.Core.Block (Block, MainBlock, mainBlockSlot, mainBlockTxPayload)
import           Pos.Crypto (WithHash (..), withHash)
import           Pos.DB (MonadDBRead, MonadGState)
import           Pos.DB.Block (getBlock)
import qualified Pos.GState as GS
import           Pos.KnownPeers (MonadFormatPeers (..))
import           Pos.Network.Types (HasNodeType)
import           Pos.Reporting (HasReportingContext)
import           Pos.Slotting (MonadSlots, getSlotStartPure, getSystemStartM)
import           Pos.StateLock (StateLock, StateLockMetrics)
<<<<<<< HEAD
import           Pos.Txp (MempoolExt, MemPoolModifyReason, MonadTxpLocal, MonadTxpMem,
                          ToilVerFailure, Tx (..), TxAux (..), TxId, TxOut, TxOutAux (..),
                          TxWitness, TxpError (..), UtxoLookup, UtxoM, UtxoModifier, applyTxToUtxo,
                          buildUtxo, evalUtxoM, flattenTxPayload, genesisUtxo, getLocalTxs,
                          runUtxoM, topsortTxs, txOutAddress, txpProcessTx, unGenesisUtxo, utxoGet,
                          utxoToLookup)
=======
import           Pos.Txp (MempoolExt, MonadTxpLocal, MonadTxpMem, ToilVerFailure, Tx (..),
                          TxAux (..), TxId, TxOut, TxOutAux (..), TxWitness, TxpError (..),
                          UtxoLookup, UtxoM, UtxoModifier, applyTxToUtxo, buildUtxo, evalUtxoM,
                          flattenTxPayload, genesisUtxo, getLocalTxs, runUtxoM, topsortTxs,
                          txOutAddress, txpProcessTx, unGenesisUtxo, utxoGet, utxoToLookup,
                          withTxpLocalData)
>>>>>>> 81fca651
import           Pos.Util (eitherToThrow, maybeThrow)
import           Pos.Util.Util (HasLens')

----------------------------------------------------------------------
-- Deduction of history
----------------------------------------------------------------------

-- | For given tx, gives list of source addresses of this tx, with respective 'TxIn's
getSenders :: Tx -> UtxoM [TxOut]
getSenders UnsafeTx {..} = do
    utxo <- catMaybes <$> mapM utxoGet (toList _txInputs)
    return $ toaOut <$> utxo

-- | Datatype for returning info about tx history
data TxHistoryEntry = THEntry
    { _thTxId        :: !TxId
    , _thTx          :: !Tx
    , _thDifficulty  :: !(Maybe ChainDifficulty)
    , _thInputs      :: ![TxOut]
    , _thOutputAddrs :: ![Address]
    , _thTimestamp   :: !(Maybe Timestamp)
    } deriving (Show, Eq, Generic, Ord)

-- | Remained for compatibility
_thInputAddrs :: TxHistoryEntry -> [Address]
_thInputAddrs = map txOutAddress . _thInputs

makeLenses ''TxHistoryEntry

instance Buildable TxHistoryEntry where
    build THEntry {..} =
        bprint
            ("{ id="%build%" inputs="%listJson%" outputs="%listJson
             %" diff="%build%" time="%build%" }")
            _thTxId
            _thInputs
            _thOutputAddrs
            _thDifficulty
            _thTimestamp

-- | Select transactions by predicate on related addresses
getTxsByPredicate
    :: ([Address] -> Bool)
    -> Maybe ChainDifficulty
    -> Maybe Timestamp
    -> [(WithHash Tx, TxWitness)]
    -> UtxoM (Map TxId TxHistoryEntry)
getTxsByPredicate pr mDiff mTs txs = go txs mempty
  where
    go [] !acc = return acc
    go ((wh@(WithHash tx txId), _wit) : rest) !acc = do
        inputs <- getSenders tx
        let outgoings = toList $ txOutAddress <$> _txOutputs tx
        let incomings = map txOutAddress inputs

        applyTxToUtxo wh

        let acc' = if pr (incomings ++ outgoings)
                   then M.insert txId (THEntry txId tx mDiff inputs outgoings mTs) acc
                   else acc
        go rest acc'

-- | Select transactions related to one of given addresses
getRelatedTxsByAddrs
    :: [Address]
    -> Maybe ChainDifficulty
    -> Maybe Timestamp
    -> [(WithHash Tx, TxWitness)]
    -> UtxoM (Map TxId TxHistoryEntry)
getRelatedTxsByAddrs addrs = getTxsByPredicate $ any (`elem` addrs)

-- | Given a full blockchain, derive address history and Utxo
-- TODO: Such functionality will still be useful for merging
-- blockchains when wallet state is ready, but some metadata for
-- Tx will be required.
deriveAddrHistory :: [Address] -> [Block] -> UtxoM (Map TxId TxHistoryEntry)
deriveAddrHistory addrs chain =
    foldrM (flip $ deriveAddrHistoryBlk addrs $ const Nothing) mempty chain

deriveAddrHistoryBlk
    :: [Address]
    -> (MainBlock -> Maybe Timestamp)
    -> Map TxId TxHistoryEntry
    -> Block
    -> UtxoM (Map TxId TxHistoryEntry)
deriveAddrHistoryBlk _ _ hist (Left _) = pure hist
deriveAddrHistoryBlk addrs getTs hist (Right blk) = do
    let mapper TxAux {..} = (withHash taTx, taWitness)
        difficulty = blk ^. difficultyL
        mTimestamp = getTs blk
    txs <- getRelatedTxsByAddrs addrs (Just difficulty) mTimestamp $
           map mapper . flattenTxPayload $
           blk ^. mainBlockTxPayload
    return $ txs <> hist -- TODO: Are we sure there is no intersection? OTherwise, the order might matter

----------------------------------------------------------------------------
-- Genesis UtxoLookup
----------------------------------------------------------------------------

genesisUtxoLookup :: HasConfiguration => UtxoLookup
genesisUtxoLookup = utxoToLookup . unGenesisUtxo $ genesisUtxo

----------------------------------------------------------------------------
-- MonadTxHistory
----------------------------------------------------------------------------

-- | A class which have methods to get transaction history
class (Monad m, HasConfiguration) => MonadTxHistory m where
    getBlockHistory
        :: [Address] -> m (Map TxId TxHistoryEntry)
    getLocalHistory
        :: [Address] -> m (Map TxId TxHistoryEntry)
    saveTx :: (TxId, TxAux) -> m ()

    default getBlockHistory
        :: (MonadTrans t, MonadTxHistory m', t m' ~ m)
        => [Address] -> m (Map TxId TxHistoryEntry)
    getBlockHistory = lift . getBlockHistory

    default getLocalHistory
        :: (MonadTrans t, MonadTxHistory m', t m' ~ m)
        => [Address] -> m (Map TxId TxHistoryEntry)
    getLocalHistory = lift . getLocalHistory

    default saveTx :: (MonadTrans t, MonadTxHistory m', t m' ~ m) => (TxId, TxAux) -> m ()
    saveTx = lift . saveTx

instance {-# OVERLAPPABLE #-}
    (MonadTxHistory m, MonadTrans t, Monad (t m)) =>
        MonadTxHistory (t m)

type TxHistoryEnv ctx m =
    ( MonadDBRead m
    , MonadGState m
    , MonadTxpLocal m
    , MonadMask m
    , WithLogger m
    , MonadSlots ctx m
    , MonadReader ctx m
    , MonadTxpMem (MempoolExt m) ctx m
    , HasLens' ctx StateLock
    , HasLens' ctx (StateLockMetrics MemPoolModifyReason)
    , HasReportingContext ctx
    , Mockable CurrentTime m
    , MonadFormatPeers m
    , HasNodeType ctx
    , CanJsonLog m
    )

getBlockHistoryDefault
    :: forall ctx m. (HasConfiguration, TxHistoryEnv ctx m)
    => [Address] -> m (Map TxId TxHistoryEntry)
getBlockHistoryDefault addrs = do
    let bot      = headerHash genesisBlock0
    sd          <- GS.getSlottingData
    systemStart <- getSystemStartM

    let getBlockTimestamp :: MainBlock -> Maybe Timestamp
        getBlockTimestamp blk =
            getSlotStartPure systemStart (blk ^. mainBlockSlot) sd

    let filterFunc _blk _depth = True

    let foldStep ::
               (Map TxId TxHistoryEntry, UtxoModifier)
            -> Block
            -> (Map TxId TxHistoryEntry, UtxoModifier)
        foldStep (hist, modifier) blk =
            runUtxoM
                modifier
                genesisUtxoLookup
                (deriveAddrHistoryBlk addrs getBlockTimestamp hist blk)

    fst <$> GS.foldlUpWhileM getBlock bot filterFunc (pure ... foldStep) memprunUtxoM, ty

getLocalHistoryDefault
    :: forall ctx m. TxHistoryEnv ctx m
    => [Address] -> m (Map TxId TxHistoryEntry)
getLocalHistoryDefault addrs = do
    let mapper (txid, TxAux {..}) = (WithHash taTx txid, taWitness)
        topsortErr =
            TxpInternalError
                "getLocalHistory: transactions couldn't be topsorted!"
    localTxs <- withTxpLocalData getLocalTxs
    let ltxs = map mapper localTxs
    topsorted <- maybeThrow topsortErr (topsortTxs (view _1) ltxs)
    utxoLookup <- utxoToLookup <$> buildUtxo mempty (map snd localTxs)
    return $
        evalUtxoM mempty utxoLookup $
        getRelatedTxsByAddrs addrs Nothing Nothing topsorted

data SaveTxException =
    SaveTxToilFailure !ToilVerFailure
    deriving (Show)

ievalUtxoM nstance Exception SaveTxException where
    displayException =
        \case
            SaveTxToilFailure x -> toString (pretty x)

saveTxDefault :: TxHistoryEnv ctx m => (TxId, TxAux) -> m ()
saveTxDefault txw = do
    res <- txpProcessTx txw
    eitherToThrow (first SaveTxToilFailure res)

txHistoryListToMap :: [TxHistoryEntry] -> Map TxId TxHistoryEntry
txHistoryListToMap = M.fromList . map (\tx -> (_thTxId tx, tx))<|MERGE_RESOLUTION|>--- conflicted
+++ resolved
@@ -54,21 +54,12 @@
 import           Pos.Reporting (HasReportingContext)
 import           Pos.Slotting (MonadSlots, getSlotStartPure, getSystemStartM)
 import           Pos.StateLock (StateLock, StateLockMetrics)
-<<<<<<< HEAD
 import           Pos.Txp (MempoolExt, MemPoolModifyReason, MonadTxpLocal, MonadTxpMem,
                           ToilVerFailure, Tx (..), TxAux (..), TxId, TxOut, TxOutAux (..),
                           TxWitness, TxpError (..), UtxoLookup, UtxoM, UtxoModifier, applyTxToUtxo,
                           buildUtxo, evalUtxoM, flattenTxPayload, genesisUtxo, getLocalTxs,
                           runUtxoM, topsortTxs, txOutAddress, txpProcessTx, unGenesisUtxo, utxoGet,
-                          utxoToLookup)
-=======
-import           Pos.Txp (MempoolExt, MonadTxpLocal, MonadTxpMem, ToilVerFailure, Tx (..),
-                          TxAux (..), TxId, TxOut, TxOutAux (..), TxWitness, TxpError (..),
-                          UtxoLookup, UtxoM, UtxoModifier, applyTxToUtxo, buildUtxo, evalUtxoM,
-                          flattenTxPayload, genesisUtxo, getLocalTxs, runUtxoM, topsortTxs,
-                          txOutAddress, txpProcessTx, unGenesisUtxo, utxoGet, utxoToLookup,
-                          withTxpLocalData)
->>>>>>> 81fca651
+                          utxoToLookup, withTxpLocalData)
 import           Pos.Util (eitherToThrow, maybeThrow)
 import           Pos.Util.Util (HasLens')
 

{-# LANGUAGE RankNTypes #-}

-- | Functions for operating with transactions

module Pos.Communication.Tx
       ( TxMode
       , submitAndSaveTx
       , submitTx
       , prepareMTx
       , prepareRedemptionTx
       , submitTxRaw
       , sendTxOuts
       ) where

import           Formatting                 (build, sformat, (%))
import           Mockable                   (MonadMockable)
import           System.Wlog                (logInfo)
import           Universum

import           Pos.Binary                 ()
import           Pos.Client.Txp.Addresses   (MonadAddresses (..))
import           Pos.Client.Txp.Balances    (MonadBalances (..), getOwnUtxo,
                                             getOwnUtxoForPk)
import           Pos.Client.Txp.History     (MonadTxHistory (..))
import           Pos.Client.Txp.Util        (TxCreateMode, TxError (..), createMTx,
                                             createRedemptionTx, createTx)
import           Pos.Communication.Methods  (sendTx)
import           Pos.Communication.Protocol (EnqueueMsg, OutSpecs)
import           Pos.Communication.Specs    (createOutSpecs)
import           Pos.Communication.Types    (InvOrDataTK)
import           Pos.Core                   (Address, Coin, makeRedeemAddress, mkCoin,
                                             unsafeAddCoin)
import           Pos.Crypto                 (RedeemSecretKey, SafeSigner, hash,
                                             redeemToPublic, safeToPublic)
import           Pos.DB.Class               (MonadGState)
import           Pos.Txp.Core               (TxAux (..), TxId, TxOut (..), TxOutAux (..),
                                             txaF)
import           Pos.Txp.Network.Types      (TxMsgContents (..))
import           Pos.Util.Util              (eitherToThrow)
import           Pos.WorkMode.Class         (MinWorkMode)

type TxMode ssc m
    = ( MinWorkMode m
      , MonadBalances m
      , MonadTxHistory ssc m
      , MonadMockable m
      , MonadMask m
      , MonadThrow m
      , TxCreateMode m
      )

<<<<<<< HEAD
submitAndSaveTx
    :: TxMode ssc ctx m
    => EnqueueMsg m -> TxAux -> m Bool
submitAndSaveTx enqueue txAux@TxAux {..} = do
=======
submitAndSave
    :: TxMode ssc m
    => EnqueueMsg m -> TxAux -> m TxAux
submitAndSave enqueue txAux@TxAux {..} = do
>>>>>>> 87661234
    let txId = hash taTx
    accepted <- submitTxRaw enqueue txAux
    saveTx (txId, txAux)
    return accepted

-- | Construct Tx using multiple secret keys and given list of desired outputs.
<<<<<<< HEAD
prepareMTx
    :: TxMode ssc ctx m
    => NonEmpty (SafeSigner, Address)
=======
submitMTx
    :: TxMode ssc m
    => EnqueueMsg m
    -> NonEmpty (SafeSigner, Address)
>>>>>>> 87661234
    -> NonEmpty TxOutAux
    -> AddrData m
    -> m (TxAux, NonEmpty TxOut)
prepareMTx hdwSigner outputs addrData = do
    let addrs = map snd $ toList hdwSigner
    utxo <- getOwnUtxos addrs
    eitherToThrow =<< createMTx utxo hdwSigner outputs addrData

-- | Construct Tx using secret key and given list of desired outputs
submitTx
    :: TxMode ssc m
    => EnqueueMsg m
    -> SafeSigner
    -> NonEmpty TxOutAux
    -> AddrData m
    -> m (TxAux, NonEmpty TxOut)
submitTx enqueue ss outputs addrData = do
    let ourPk = safeToPublic ss
    utxo <- getOwnUtxoForPk ourPk
    txWSpendings <- eitherToThrow =<< createTx utxo ss outputs addrData
    txWSpendings <$ submitAndSaveTx enqueue (fst txWSpendings)

-- | Construct redemption Tx using redemption secret key and a output address
<<<<<<< HEAD
prepareRedemptionTx
    :: TxMode ssc ctx m
    => RedeemSecretKey
=======
submitRedemptionTx
    :: TxMode ssc m
    => EnqueueMsg m
    -> RedeemSecretKey
>>>>>>> 87661234
    -> Address
    -> m (TxAux, Address, Coin)
prepareRedemptionTx rsk output = do
    let redeemAddress = makeRedeemAddress $ redeemToPublic rsk
    utxo <- getOwnUtxo redeemAddress
    let addCoin c = unsafeAddCoin c . txOutValue . toaOut
        redeemBalance = foldl' addCoin (mkCoin 0) utxo
        txOuts = one $
            TxOutAux {toaOut = TxOut output redeemBalance}
    when (redeemBalance == mkCoin 0) $ throwM . TxError $ "Redeem balance is 0"
    txAux <- eitherToThrow =<< createRedemptionTx utxo rsk txOuts
    pure (txAux, redeemAddress, redeemBalance)

-- | Send the ready-to-use transaction
submitTxRaw
    :: (MinWorkMode m, MonadGState m)
    => EnqueueMsg m -> TxAux -> m Bool
submitTxRaw enqueue txAux@TxAux {..} = do
    let txId = hash taTx
    logInfo $ sformat ("Submitting transaction: "%txaF) txAux
    logInfo $ sformat ("Transaction id: "%build) txId
    sendTx enqueue txAux

sendTxOuts :: OutSpecs
sendTxOuts = createOutSpecs (Proxy :: Proxy (InvOrDataTK TxId TxMsgContents))<|MERGE_RESOLUTION|>--- conflicted
+++ resolved
@@ -49,33 +49,19 @@
       , TxCreateMode m
       )
 
-<<<<<<< HEAD
 submitAndSaveTx
-    :: TxMode ssc ctx m
+    :: TxMode ssc m
     => EnqueueMsg m -> TxAux -> m Bool
 submitAndSaveTx enqueue txAux@TxAux {..} = do
-=======
-submitAndSave
-    :: TxMode ssc m
-    => EnqueueMsg m -> TxAux -> m TxAux
-submitAndSave enqueue txAux@TxAux {..} = do
->>>>>>> 87661234
     let txId = hash taTx
     accepted <- submitTxRaw enqueue txAux
     saveTx (txId, txAux)
     return accepted
 
 -- | Construct Tx using multiple secret keys and given list of desired outputs.
-<<<<<<< HEAD
 prepareMTx
-    :: TxMode ssc ctx m
+    :: TxMode ssc m
     => NonEmpty (SafeSigner, Address)
-=======
-submitMTx
-    :: TxMode ssc m
-    => EnqueueMsg m
-    -> NonEmpty (SafeSigner, Address)
->>>>>>> 87661234
     -> NonEmpty TxOutAux
     -> AddrData m
     -> m (TxAux, NonEmpty TxOut)
@@ -99,16 +85,9 @@
     txWSpendings <$ submitAndSaveTx enqueue (fst txWSpendings)
 
 -- | Construct redemption Tx using redemption secret key and a output address
-<<<<<<< HEAD
 prepareRedemptionTx
-    :: TxMode ssc ctx m
+    :: TxMode ssc m
     => RedeemSecretKey
-=======
-submitRedemptionTx
-    :: TxMode ssc m
-    => EnqueueMsg m
-    -> RedeemSecretKey
->>>>>>> 87661234
     -> Address
     -> m (TxAux, Address, Coin)
 prepareRedemptionTx rsk output = do

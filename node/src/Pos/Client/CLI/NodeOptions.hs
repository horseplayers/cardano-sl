--- conflicted
+++ resolved
@@ -33,11 +33,7 @@
                                                listenNetworkAddressOption,
                                                optionalJSONPath, sscAlgoOption)
 import           Pos.Constants                (isDevelopment)
-<<<<<<< HEAD
-=======
 import           Pos.HealthCheck.Route53      (route53HealthCheckOption)
-import           Pos.Launcher.ConfigInfo      (ConfigInfo (..))
->>>>>>> 2b91cdfd
 import           Pos.Network.CLI              (NetworkConfigOpts, networkConfigOption)
 import           Pos.Network.Types            (NodeId, NodeType (..))
 import           Pos.Ssc.SscAlgo              (SscAlgo (..))
@@ -64,30 +60,17 @@
       -- ^ Known peers (addresses with classification).
     , networkConfigOpts      :: !NetworkConfigOpts
       -- ^ Network configuration
-<<<<<<< HEAD
     , jlPath                 :: !(Maybe FilePath)
     , kademliaDumpPath       :: !FilePath
     , commonArgs             :: !CommonArgs
     , updateLatestPath       :: !FilePath
     , updateWithPackage      :: !Bool
     , noNTP                  :: !Bool
+    , route53Params          :: !(Maybe NetworkAddress)
     , enableMetrics          :: !Bool
     , ekgParams              :: !(Maybe EkgParams)
     , statsdParams           :: !(Maybe StatsdParams)
     , cnaDumpGenesisDataPath :: !(Maybe FilePath)
-=======
-    , jlPath              :: !(Maybe FilePath)
-    , kademliaDumpPath    :: !FilePath
-    , commonArgs          :: !CommonArgs
-    , updateLatestPath    :: !FilePath
-    , updateWithPackage   :: !Bool
-    , noNTP               :: !Bool
-    , route53Params       :: !(Maybe NetworkAddress)
-    , enableMetrics       :: !Bool
-    , ekgParams           :: !(Maybe EkgParams)
-    , statsdParams        :: !(Maybe StatsdParams)
-    , configInfo          :: !ConfigInfo
->>>>>>> 2b91cdfd
     } deriving Show
 
 commonNodeArgsParser :: Parser CommonNodeArgs

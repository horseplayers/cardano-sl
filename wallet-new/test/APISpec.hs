{-# LANGUAGE FlexibleContexts     #-}
{-# LANGUAGE FlexibleInstances    #-}
{-# LANGUAGE OverloadedStrings    #-}
{-# LANGUAGE ScopedTypeVariables  #-}
{-# LANGUAGE TypeOperators        #-}
{-# LANGUAGE UndecidableInstances #-}
{-# OPTIONS_GHC -fno-warn-orphans #-}
module APISpec where

import           Universum

import qualified Control.Concurrent.STM as STM
import           Data.Default (def)
import           Network.HTTP.Client hiding (Proxy)
import           Network.HTTP.Types
import qualified Pos.Diffusion.Types as D
import           Pos.Util.CompileInfo (withCompileInfo)
import           Pos.Wallet.WalletMode (WalletMempoolExt)
import           Pos.Wallet.Web.Methods (AddrCIdHashes (..))
import           Pos.Wallet.Web.Mode (WalletWebModeContext (..))
import           Pos.Wallet.Web.Sockets (ConnectionsVar)
<<<<<<< HEAD
import           Pos.Wallet.Web.State (WalletState)
import           Pos.Wallet.Web.Tracking.Sync (SyncQueue)
=======
import           Pos.Wallet.Web.State (WalletDB)
>>>>>>> a4a034ee
import           Pos.WorkMode (RealModeContext (..))
import           Serokell.AcidState.ExtendedState
import           Servant
import           Servant.QuickCheck
import           Servant.QuickCheck.Internal
import           Test.Hspec
import           Test.Pos.Configuration (withDefConfigurations)
import           Test.QuickCheck
import           Test.QuickCheck.Instances ()

import           Cardano.Wallet.API.Request
import           Cardano.Wallet.API.Types
import qualified Cardano.Wallet.API.V1 as V0
import qualified Cardano.Wallet.API.V1 as V1
import qualified Cardano.Wallet.API.V1.LegacyHandlers as V0
import qualified Cardano.Wallet.API.V1.LegacyHandlers as V1
import qualified Cardano.Wallet.API.V1.Migration as Migration
import           Cardano.Wallet.API.V1.Parameters
import           Cardano.Wallet.API.V1.Types ()

--
-- Instances to allow use of `servant-quickcheck`.
--

instance HasGenRequest (apiType a :> sub) =>
         HasGenRequest (WithDefaultApiArg apiType a :> sub) where
    genRequest _ = genRequest (Proxy @(apiType a :> sub))

instance HasGenRequest (argA a :> argB a :> sub) =>
         HasGenRequest (AlternativeApiArg argA argB a :> sub) where
    genRequest _ = genRequest (Proxy @(argA a :> argB a :> sub))

-- NOTE(adinapoli): This can be improved to produce proper filtering & sorting
-- queries.
instance HasGenRequest sub => HasGenRequest (SortBy syms res :> sub) where
    genRequest _ = genRequest (Proxy @sub)

instance HasGenRequest sub => HasGenRequest (FilterBy syms res :> sub) where
    genRequest _ = genRequest (Proxy @sub)

instance HasGenRequest sub => HasGenRequest (Tags tags :> sub) where
    genRequest _ = genRequest (Proxy :: Proxy sub)

instance HasGenRequest sub => HasGenRequest (WalletRequestParams :> sub) where
    genRequest _ = genRequest (Proxy @(WithWalletRequestParams sub))

--
-- RESTful-abiding predicates
--

-- | Checks that every DELETE request should return a 204 NoContent.
deleteReqShouldReturn204 :: RequestPredicate
deleteReqShouldReturn204 = RequestPredicate $ \req mgr ->
     if (method req == methodDelete)
       then do
         resp <- httpLbs req mgr
         let status = responseStatus resp
         when (statusIsSuccessful status && status /= status204) $
           throwM $ PredicateFailure "deleteReqShouldReturn204" (Just req) resp
         return [resp]
       else return []

-- | Checks that every PUT request is idempotent. Calling an endpoint with a PUT
-- twice should return the same result.
putIdempotency :: RequestPredicate
putIdempotency = RequestPredicate $ \req mgr ->
     if (method req == methodPut)
       then do
         resp1 <- httpLbs req mgr
         resp2 <- httpLbs req mgr
         let body1 = responseBody resp1
         let body2 = responseBody resp2
         when (body1 /= body2) $
           throwM $ PredicateFailure "putIdempotency" (Just req) resp1
         return [resp1, resp2]
       else return []

-- | Checks that every request which is not a 204 No Content
-- does not have an empty body, but it always returns something.
noEmptyBody :: RequestPredicate
noEmptyBody = RequestPredicate $ \req mgr -> do
  resp <- httpLbs req mgr
  let body   = responseBody resp
  let status = responseStatus resp
  when (status /= status204 && body == mempty) $
    throwM $ PredicateFailure "noEmptyBody" (Just req) resp
  return [resp]

-- | All the predicates we want to enforce in our API.
predicates :: Predicates
predicates = not500
         <%> deleteReqShouldReturn204
         <%> putIdempotency
         <%> noEmptyBody
         <%> mempty

-- | "Lowers" V0 Handlers from our domain-specific monad to a @Servant@ 'Handler'.
v0Server :: ( Migration.HasConfigurations
            , Migration.HasCompileInfo
            ) => D.Diffusion Migration.MonadV1 -> IO (Server V0.API)
v0Server diffusion = do
  -- TODO(adinapoli): If the monadic stack ends up diverging between V0 and V1,
  -- it's obviously incorrect using 'testV1Context' here.
  ctx <- testV1Context
  return (V0.handlers (Migration.v1MonadNat ctx) diffusion)

-- | "Lowers" V1 Handlers from our domain-specific monad to a @Servant@ 'Handler'.
v1Server :: ( Migration.HasConfigurations
            , Migration.HasCompileInfo
            ) => D.Diffusion Migration.MonadV1 -> IO (Server V1.API)
v1Server diffusion = do
  ctx <- testV1Context
  return (V1.handlers (Migration.v1MonadNat ctx) diffusion)

-- | Returns a test 'V1Context' which can be used for the API specs.
-- Such context will use an in-memory database.
testV1Context :: Migration.HasConfiguration => IO Migration.V1Context
testV1Context =
    WalletWebModeContext <$> testStorage
                         <*> testConnectionsVar
                         <*> testAddrCIdHashes
                         <*> testSyncQueue
                         <*> testRealModeContext
  where
    testStorage :: IO WalletDB
    testStorage = openMemoryExtendedState def

    testConnectionsVar :: IO ConnectionsVar
    testConnectionsVar = STM.newTVarIO def

    testAddrCIdHashes :: IO AddrCIdHashes
    testAddrCIdHashes = AddrCIdHashes <$> newIORef mempty

    testSyncQueue :: IO SyncQueue
    testSyncQueue = STM.newTBQueueIO 50

    -- For some categories of tests we won't hit the 'RealModeContext', so that's safe
    -- for now to leave it unimplemented.
    testRealModeContext :: IO (RealModeContext WalletMempoolExt)
    testRealModeContext = return (error "testRealModeContext is currently unimplemented")

-- Our API apparently is returning JSON Arrays which is considered bad practice as very old
-- browsers can be hacked: https://haacked.com/archive/2009/06/25/json-hijacking.aspx/
-- The general consensus, after discussing this with the team, is that we can be moderately safe.
spec :: Spec
spec = withCompileInfo def $ do
    withDefConfigurations $ do
      xdescribe "Servant API Properties" $ do
        it "V0 API follows best practices & is RESTful abiding" $ do
          withServantServer (Proxy @V0.API) (v0Server (D.diffusion D.dummyDiffusionLayer)) $ \burl ->
            serverSatisfies (Proxy @V0.API) burl stdArgs predicates
        it "V1 API follows best practices & is RESTful abiding" $ do
          withServantServer (Proxy @V1.API) (v1Server (D.diffusion D.dummyDiffusionLayer)) $ \burl ->
            serverSatisfies (Proxy @V1.API) burl stdArgs predicates<|MERGE_RESOLUTION|>--- conflicted
+++ resolved
@@ -19,12 +19,8 @@
 import           Pos.Wallet.Web.Methods (AddrCIdHashes (..))
 import           Pos.Wallet.Web.Mode (WalletWebModeContext (..))
 import           Pos.Wallet.Web.Sockets (ConnectionsVar)
-<<<<<<< HEAD
-import           Pos.Wallet.Web.State (WalletState)
-import           Pos.Wallet.Web.Tracking.Sync (SyncQueue)
-=======
 import           Pos.Wallet.Web.State (WalletDB)
->>>>>>> a4a034ee
+import           Pos.Wallet.Web.Tracking.Types (SyncQueue)
 import           Pos.WorkMode (RealModeContext (..))
 import           Serokell.AcidState.ExtendedState
 import           Servant

--- conflicted
+++ resolved
@@ -15,41 +15,28 @@
 
 import           Universum
 
-import           Cardano.Wallet.API              as API
-import qualified Cardano.Wallet.Kernel           as Kernel
+import           Cardano.Wallet.API as API
+import qualified Cardano.Wallet.Kernel as Kernel
 import qualified Cardano.Wallet.Kernel.Diffusion as Kernel
-import qualified Cardano.Wallet.Kernel.Mode      as Kernel
-import qualified Cardano.Wallet.LegacyServer     as LegacyServer
-import qualified Cardano.Wallet.Server           as Server
-import           Cardano.Wallet.Server.CLI (RunMode, WalletBackendParams (..), isDebugMode,
-                                            walletAcidInterval, walletDbOptions,
-                                            NewWalletBackendParams(..) )
+import qualified Cardano.Wallet.Kernel.Mode as Kernel
+import qualified Cardano.Wallet.LegacyServer as LegacyServer
+import qualified Cardano.Wallet.Server as Server
+import           Cardano.Wallet.Server.CLI (NewWalletBackendParams (..), RunMode,
+                                            WalletBackendParams (..), isDebugMode,
+                                            walletAcidInterval, walletDbOptions)
 
-<<<<<<< HEAD
 import           Formatting (build, sformat, (%))
 import           Mockable
-=======
-import qualified Control.Concurrent.STM as STM
-import           Formatting (build, sformat, (%))
->>>>>>> f4a33a63
 import           Network.Wai (Application, Middleware)
 import           Network.Wai.Middleware.Cors (cors, corsMethods, corsRequestHeaders,
                                               simpleCorsResourcePolicy, simpleMethods)
 import           Network.Wai.Middleware.RequestLogger (logStdoutDev)
-<<<<<<< HEAD
 import           Pos.Diffusion.Types (Diffusion (..))
 import           Pos.Wallet.Web (cleanupAcidStatePeriodically)
 import           Pos.Wallet.Web.Pending.Worker (startPendingTxsResubmitter)
 import qualified Pos.Wallet.Web.Server.Runner as V0
 import           Pos.Wallet.Web.Sockets (getWalletWebSockets, upgradeApplicationWS)
 import qualified Servant
-=======
-import           Pos.Wallet.Web (cleanupAcidStatePeriodically, wwmcSendActions)
-import           Pos.Wallet.Web.Pending.Worker (startPendingTxsResubmitter)
-import qualified Pos.Wallet.Web.Server.Runner as V0
-import           Pos.Wallet.Web.Sockets (getWalletWebSockets, upgradeApplicationWS)
-import           Servant (serve)
->>>>>>> f4a33a63
 import           System.Wlog (logInfo, modifyLoggerName)
 
 import           Pos.Communication (OutSpecs)
@@ -62,8 +49,8 @@
 import           Pos.Wallet.Web.Mode (WalletWebMode)
 import           Pos.Wallet.Web.Server.Launcher (walletServeImpl, walletServerOuts)
 import           Pos.Web (serveWeb)
+import           Pos.Worker.Types (WorkerSpec, worker)
 import           Pos.WorkMode (WorkMode)
-import           Pos.Worker.Types (worker, WorkerSpec)
 
 -- A @Plugin@ running in the monad @m@.
 type Plugin m = ([WorkerSpec m], OutSpecs)
@@ -89,19 +76,11 @@
         | otherwise = []
 
 -- | A @Plugin@ to start the wallet backend API.
-<<<<<<< HEAD
 legacyWalletBackend :: (HasConfigurations, HasCompileInfo)
                     => WalletBackendParams
                     -> Plugin WalletWebMode
 legacyWalletBackend WalletBackendParams {..} =
     first one $ worker walletServerOuts $ \diffusion -> do
-=======
-walletBackend :: (HasConfigurations, HasCompileInfo)
-              => WalletBackendParams
-              -> Plugin WalletWebMode
-walletBackend WalletBackendParams {..} =
-    first one $ worker walletServerOuts $ \sendActions -> do
->>>>>>> f4a33a63
       logInfo $ sformat ("Production mode for API: "%build)
         walletProductionApi
       logInfo $ sformat ("Transaction submission disabled: "%build)
@@ -114,7 +93,6 @@
         (if (isDebugMode walletRunMode) then Nothing else walletTLSParams)
   where
     -- Gets the Wai `Application` to run.
-<<<<<<< HEAD
     getApplication :: Diffusion WalletWebMode -> WalletWebMode Application
     getApplication diffusion = do
       logInfo "Wallet Web API has STARTED!"
@@ -123,16 +101,6 @@
       let app = upgradeApplicationWS wsConn $
             Servant.serve API.walletAPI $
               LegacyServer.walletServer (V0.convertHandler ctx) diffusion
-=======
-    getApplication :: SendActions WalletWebMode -> WalletWebMode Application
-    getApplication sendActions = do
-      logInfo "Wallet Web API has STARTED!"
-      saVar <- asks wwmcSendActions
-      atomically $ STM.putTMVar saVar sendActions
-      wsConn <- getWalletWebSockets
-      ctx <- V0.walletWebModeContext
-      let app = upgradeApplicationWS wsConn $ serve API.walletAPI (API.walletServer (V0.convertHandler ctx))
->>>>>>> f4a33a63
       return $ withMiddleware walletRunMode app
 
 -- | A 'Plugin' to start the wallet REST server

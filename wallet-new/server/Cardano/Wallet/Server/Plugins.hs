{- | A collection of plugins used by this edge node.
     A @Plugin@ is essentially a set of actions which will be run in
     a particular monad, at some point in time.
-}
{-# LANGUAGE LambdaCase    #-}
{-# LANGUAGE TupleSections #-}

module Cardano.Wallet.Server.Plugins (
      Plugin
    , acidCleanupWorker
    , conversation
    , legacyWalletBackend
    , walletBackend
    , resubmitterPlugin
    , notifierPlugin
    ) where

import           Universum

import           Cardano.Wallet.API as API
<<<<<<< HEAD
import           Cardano.Wallet.API.V1.Errors (WalletError (..), toServantError, applicationJson)
import qualified Cardano.Wallet.Kernel as Kernel
=======
import           Cardano.Wallet.API.V1.Errors (WalletError (..))
>>>>>>> b3420db4
import qualified Cardano.Wallet.Kernel.Diffusion as Kernel
import qualified Cardano.Wallet.Kernel.Mode as Kernel
import qualified Cardano.Wallet.LegacyServer as LegacyServer
import qualified Cardano.Wallet.Server as Server
import           Cardano.Wallet.Server.CLI (NewWalletBackendParams (..), RunMode,
                                            WalletBackendParams (..), isDebugMode,
                                            walletAcidInterval, walletDbOptions)
import           Cardano.Wallet.WalletLayer (ActiveWalletLayer, PassiveWalletLayer,
                                             bracketKernelActiveWallet)

import           Control.Exception (try)
import           Control.Lens (_Left)
import           Data.Aeson
import           Formatting (build, sformat, (%))
import           Mockable
import           Network.HTTP.Types (hContentType)
import           Network.HTTP.Types.Status (badRequest400)
import           Network.Wai (Application, Middleware, Response, responseLBS)
import           Network.Wai.Handler.Warp (defaultSettings, setOnExceptionResponse)
import           Network.Wai.Middleware.Cors (cors, corsMethods, corsRequestHeaders,
                                              simpleCorsResourcePolicy, simpleMethods)
import           Ntp.Client (NtpStatus)
import           Pos.Diffusion.Types (Diffusion (..))
import           Pos.Wallet.Web (cleanupAcidStatePeriodically)
import qualified Pos.Wallet.Web.Error.Types as V0
import           Pos.Wallet.Web.Pending.Worker (startPendingTxsResubmitter)
import qualified Pos.Wallet.Web.Server.Runner as V0
import           Pos.Wallet.Web.Sockets (getWalletWebSockets, upgradeApplicationWS)
import qualified Servant
import           System.Wlog (logInfo, modifyLoggerName)

import           Pos.Communication (OutSpecs)
import           Pos.Communication.Util (ActionSpec (..))
import           Pos.Context (HasNodeContext)

import           Pos.Configuration (walletProductionApi, walletTxCreationDisabled)
import           Pos.Launcher.Configuration (HasConfigurations)
import           Pos.Util.CompileInfo (HasCompileInfo)
import           Pos.Wallet.Web.Mode (WalletWebMode)
import           Pos.Wallet.Web.Server.Launcher (walletServeImpl, walletServerOuts)
import           Pos.Wallet.Web.State (askWalletDB)
import           Pos.Web (serveWeb)
import           Pos.Worker.Types (WorkerSpec, worker)
import           Pos.WorkMode (WorkMode)


-- A @Plugin@ running in the monad @m@.
type Plugin m = ([WorkerSpec m], OutSpecs)

-- | A @Plugin@ to periodically compact & snapshot the acid-state database.
acidCleanupWorker :: HasConfigurations
                  => WalletBackendParams
                  -> Plugin WalletWebMode
acidCleanupWorker WalletBackendParams{..} =
    first one $ worker mempty $ const $
    modifyLoggerName (const "acidcleanup") $
    askWalletDB >>= \db -> cleanupAcidStatePeriodically db (walletAcidInterval walletDbOptions)

-- | The @Plugin@ which defines part of the conversation protocol for this node.
conversation :: (HasConfigurations, HasCompileInfo) => WalletBackendParams -> Plugin WalletWebMode
conversation wArgs = (, mempty) $ map (ActionSpec . const) (pluginsMonitoringApi wArgs)
  where
    pluginsMonitoringApi :: (WorkMode ctx m , HasNodeContext ctx , HasConfigurations, HasCompileInfo)
                         => WalletBackendParams
                         -> [m ()]
    pluginsMonitoringApi WalletBackendParams {..}
        | enableMonitoringApi = [serveWeb monitoringApiPort walletTLSParams]
        | otherwise = []

-- | A @Plugin@ to start the wallet backend API.
legacyWalletBackend :: (HasConfigurations, HasCompileInfo)
                    => WalletBackendParams
                    -> TVar NtpStatus
                    -> Plugin WalletWebMode
legacyWalletBackend WalletBackendParams {..} ntpStatus =
    first one $ worker walletServerOuts $ \diffusion -> do
      logInfo $ sformat ("Production mode for API: "%build)
        walletProductionApi
      logInfo $ sformat ("Transaction submission disabled: "%build)
        walletTxCreationDisabled

      walletServeImpl
        (getApplication diffusion)
        walletAddress
        -- Disable TLS if in debug mode.
        (if isDebugMode walletRunMode then Nothing else walletTLSParams)
        (Just $ setOnExceptionResponse exceptionHandler defaultSettings)
  where
    -- Gets the Wai `Application` to run.
    getApplication :: Diffusion WalletWebMode -> WalletWebMode Application
    getApplication diffusion = do
      logInfo "Wallet Web API has STARTED!"
      wsConn <- getWalletWebSockets
      ctx <- V0.walletWebModeContext
      let app = upgradeApplicationWS wsConn $
            if isDebugMode walletRunMode then
              Servant.serve API.walletDevAPI $ LegacyServer.walletDevServer (catchWalletErrors . V0.convertHandler ctx) diffusion ntpStatus walletRunMode
            else
              Servant.serve API.walletAPI $ LegacyServer.walletServer (catchWalletErrors . V0.convertHandler ctx) diffusion ntpStatus
      return $ withMiddleware walletRunMode app

    exceptionHandler :: SomeException -> Response
    exceptionHandler exn =
        responseLBS badRequest400 [(hContentType, "application/json")] .
            encode $ UnknownError $ "Something went wrong. " <> show exn

-- | The 'V0.convertHandler' function is unaware of our custom error
-- classes, which can be converted to 'ServantErr' quite nicely. This
-- function adds that catching.
catchWalletErrors :: Servant.Handler a -> Servant.Handler a
catchWalletErrors =
        Servant.Handler
            . ExceptT
            . fmap (join . over _Left walletErrorToServantError)
            . try
            . fmap (join . over _Left toServantError)
            . try
            . Servant.runHandler
  where
    walletErrorToServantError :: V0.WalletError -> Servant.ServantErr
    walletErrorToServantError = conv . \case
        V0.RequestError txt -> (Servant.err400, "BadRequest", txt)
        V0.InternalError txt -> (Servant.err500, "Internal", txt)
        V0.DecodeError txt -> (Servant.err400, "DecodeError", txt)
    conv :: (Servant.ServantErr, Text, Text) -> Servant.ServantErr
    conv (err, msg, txt) =
        err { Servant.errBody = encode $ object
                [ "status" .= ("error" :: Text)
                , "diagnostic" .= object
                    [ "msg" .= txt
                    ]
                , "message" .= msg
                ]
            , Servant.errHeaders = applicationJson : Servant.errHeaders err
            }

-- | A 'Plugin' to start the wallet REST server
--
-- TODO: no web socket support in the new wallet for now
walletBackend :: (HasConfigurations, HasCompileInfo)
              => NewWalletBackendParams
              -> PassiveWalletLayer Production
              -> Plugin Kernel.WalletMode
walletBackend (NewWalletBackendParams WalletBackendParams{..}) passive =
    first one $ worker walletServerOuts $ \diffusion -> do
      env <- ask
      let diffusion' = Kernel.fromDiffusion (lower env) diffusion
      bracketKernelActiveWallet passive diffusion' $ \active ->
        walletServeImpl
          (getApplication active)
          walletAddress
          -- Disable TLS if in debug modeit .
          (if isDebugMode walletRunMode then Nothing else walletTLSParams)
          Nothing
  where
    getApplication :: ActiveWalletLayer Production -> Kernel.WalletMode Application
    getApplication active = do
      logInfo "New wallet API has STARTED!"
      return $ withMiddleware walletRunMode $
        if isDebugMode walletRunMode then
          Servant.serve API.walletDevAPI $ Server.walletDevServer active walletRunMode
        else
          Servant.serve API.walletAPI $ Server.walletServer active

    lower :: env -> ReaderT env Production a -> IO a
    lower env = runProduction . (`runReaderT` env)

-- | A @Plugin@ to resubmit pending transactions.
resubmitterPlugin :: (HasConfigurations, HasCompileInfo) => Plugin WalletWebMode
resubmitterPlugin = ([ActionSpec $ \diffusion -> askWalletDB >>= \db ->
                         startPendingTxsResubmitter db (sendTx diffusion)], mempty)

-- | A @Plugin@ to notify frontend via websockets.
notifierPlugin :: (HasConfigurations, HasCompileInfo) => Plugin WalletWebMode
notifierPlugin = ([ActionSpec $ const V0.notifierPlugin], mempty)

-- | "Attaches" the middleware to this 'Application', if any.
-- When running in debug mode, chances are we want to at least allow CORS to test the API
-- with a Swagger editor, locally.
withMiddleware :: RunMode -> Application -> Application
withMiddleware wrm app
  | isDebugMode wrm = corsMiddleware app
  | otherwise = app

corsMiddleware :: Middleware
corsMiddleware = cors (const $ Just policy)
    where
      policy = simpleCorsResourcePolicy
        { corsRequestHeaders = ["Content-Type"]
        , corsMethods = "PUT" : simpleMethods
        }<|MERGE_RESOLUTION|>--- conflicted
+++ resolved
@@ -18,12 +18,7 @@
 import           Universum
 
 import           Cardano.Wallet.API as API
-<<<<<<< HEAD
 import           Cardano.Wallet.API.V1.Errors (WalletError (..), toServantError, applicationJson)
-import qualified Cardano.Wallet.Kernel as Kernel
-=======
-import           Cardano.Wallet.API.V1.Errors (WalletError (..))
->>>>>>> b3420db4
 import qualified Cardano.Wallet.Kernel.Diffusion as Kernel
 import qualified Cardano.Wallet.Kernel.Mode as Kernel
 import qualified Cardano.Wallet.LegacyServer as LegacyServer

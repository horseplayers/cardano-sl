--- conflicted
+++ resolved
@@ -4,15 +4,8 @@
 
 import           Universum
 
-<<<<<<< HEAD
-import           Cardano.Wallet.Client (WalletClient (..), liftClient)
-import           Cardano.Wallet.Client.Http (mkHttpClient)
-import           Network.HTTP.Client (defaultManagerSettings, newManager)
-import           Servant.Client (BaseUrl (..), Scheme (Http))
-=======
 import           Cardano.Wallet.Client
 import           Control.Lens hiding ((^..), (^?))
->>>>>>> 31bbbf5d
 import           System.IO (hSetEncoding, stdout, utf8)
 import           Test.QuickCheck (arbitrary, generate)
 import           Test.Hspec
@@ -55,14 +48,14 @@
     -- We throw exception if the value is invalid.
     actionDistr <- either throwM pure actionDistribution
 
+    -- some expected test cases
+    hspec $ deterministicTests walletClient
+
     -- some monadic fold or smth similar
     _ <- runActionCheck
         walletClient
         walletState
         actionDistr
-
-    -- some expected test cases
-    hspec $ deterministicTests walletClient
 
     pure ()
   where
@@ -71,14 +64,9 @@
         postWalletProb <- createProbability 50
         getWalletProb  <- createProbability 50
 
-<<<<<<< HEAD
         pure $ (PostWallet, postWalletProb) :|
              [ (GetWallet, getWalletProb)
              ]
-=======
-        pure $  [ (PostWallet, postWalletProb)
-                , (GetWallet,  getWalletProb)
-                ]
 
 deterministicTests :: WalletClient IO -> Spec
 deterministicTests wc = do
@@ -124,5 +112,4 @@
     let Just x = a ^? b
     pure x
 
-infixr 8 `shouldPrism`
->>>>>>> 31bbbf5d
+infixr 8 `shouldPrism`
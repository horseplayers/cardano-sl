{-# LANGUAGE TypeFamilies #-}

-- | Wallet endpoints list

module Pos.Wallet.Web.Server.Handlers
       ( servantHandlers
       , servantHandlersWithSwagger
       ) where

import           Universum

<<<<<<< HEAD
import           Pos.Wallet.Web.Swagger.Spec (swaggerSpecForWalletApi)
import           Servant.API                 ((:<|>) ((:<|>)))
import           Servant.Server              (Handler, Server, ServerT)
import           Servant.Swagger.UI          (swaggerSchemaUIServer)
import           Servant.Utils.Enter         ((:~>) (..), enter)

import           Pos.Update.Configuration    (curSoftwareVersion)
import           Pos.Wallet.WalletMode       (blockchainSlotDuration)
import           Pos.Wallet.Web.Account      (GenSeed (RandomSeed))
import           Pos.Wallet.Web.Api          (WalletApi, WalletSwaggerApi)
import qualified Pos.Wallet.Web.Methods      as M
import           Pos.Wallet.Web.Mode         (MonadFullWalletWebMode)
import           Pos.Wallet.Web.Tracking     (fixingCachedAccModifier)
=======
import           Pos.Communication        (SendActions (..))
import           Pos.Update.Configuration (curSoftwareVersion)
import           Pos.Wallet.WalletMode    (blockchainSlotDuration)
import           Pos.Wallet.Web.Account   (GenSeed (RandomSeed))
import           Pos.Wallet.Web.Api       (WalletApi)
import qualified Pos.Wallet.Web.Methods   as M
import           Pos.Wallet.Web.Mode      (MonadWalletWebMode)
import           Pos.Wallet.Web.Tracking  (fixingCachedAccModifier)
import           Servant.API              ((:<|>) ((:<|>)))
import           Servant.Server           (ServerT)
>>>>>>> dccd5540

servantHandlers
    :: MonadFullWalletWebMode ctx m
    => ServerT WalletApi m
servantHandlers =
     M.testResetAll
    :<|>
     M.dumpState
    :<|>

     M.getWallet
    :<|>
     M.getWallets
    :<|>
     M.newWallet
    :<|>
     M.updateWallet
    :<|>
     M.restoreWallet
    :<|>
     M.deleteWallet
    :<|>
     M.importWallet
    :<|>
     M.changeWalletPassphrase
    :<|>

     fixingCachedAccModifier M.getAccount
    :<|>
     M.getAccounts
    :<|>
     M.updateAccount
    :<|>
     M.newAccount RandomSeed
    :<|>
     M.deleteAccount
    :<|>

     M.newAddress RandomSeed
    :<|>

     M.isValidAddress
    :<|>

     M.getUserProfile
    :<|>
     M.updateUserProfile
    :<|>

     M.newPayment
    :<|>
     M.getTxFee
    :<|>
     M.updateTransaction
    :<|>
     M.getHistoryLimited
    :<|>

     M.nextUpdate
    :<|>
     M.postponeUpdate
    :<|>
     M.applyUpdate
    :<|>

     M.redeemAda
    :<|>
     M.redeemAdaPaperVend
    :<|>

     M.reportingInitialized
    :<|>

     (blockchainSlotDuration <&> fromIntegral)
    :<|> pure curSoftwareVersion
    :<|>
     M.syncProgress
    :<|>
     M.localTimeDifference
    :<|>
     M.importWalletJSON
    :<|>
     M.exportWalletJSON

<<<<<<< HEAD
servantHandlersWithSwagger
    :: MonadFullWalletWebMode ctx m
    => (m :~> Handler)
    -> Server WalletSwaggerApi
servantHandlersWithSwagger nat =
    nat `enter` servantHandlers
   :<|>
    -- doesn't work for arbitrary monad, so we have to 'enter' above
    swaggerSchemaUIServer swaggerSpecForWalletApi
=======
    :<|>
     M.getClientInfo
>>>>>>> dccd5540
<|MERGE_RESOLUTION|>--- conflicted
+++ resolved
@@ -9,7 +9,6 @@
 
 import           Universum
 
-<<<<<<< HEAD
 import           Pos.Wallet.Web.Swagger.Spec (swaggerSpecForWalletApi)
 import           Servant.API                 ((:<|>) ((:<|>)))
 import           Servant.Server              (Handler, Server, ServerT)
@@ -23,18 +22,6 @@
 import qualified Pos.Wallet.Web.Methods      as M
 import           Pos.Wallet.Web.Mode         (MonadFullWalletWebMode)
 import           Pos.Wallet.Web.Tracking     (fixingCachedAccModifier)
-=======
-import           Pos.Communication        (SendActions (..))
-import           Pos.Update.Configuration (curSoftwareVersion)
-import           Pos.Wallet.WalletMode    (blockchainSlotDuration)
-import           Pos.Wallet.Web.Account   (GenSeed (RandomSeed))
-import           Pos.Wallet.Web.Api       (WalletApi)
-import qualified Pos.Wallet.Web.Methods   as M
-import           Pos.Wallet.Web.Mode      (MonadWalletWebMode)
-import           Pos.Wallet.Web.Tracking  (fixingCachedAccModifier)
-import           Servant.API              ((:<|>) ((:<|>)))
-import           Servant.Server           (ServerT)
->>>>>>> dccd5540
 
 servantHandlers
     :: MonadFullWalletWebMode ctx m
@@ -118,8 +105,9 @@
      M.importWalletJSON
     :<|>
      M.exportWalletJSON
+    :<|>
+     M.getClientInfo
 
-<<<<<<< HEAD
 servantHandlersWithSwagger
     :: MonadFullWalletWebMode ctx m
     => (m :~> Handler)
@@ -128,8 +116,4 @@
     nat `enter` servantHandlers
    :<|>
     -- doesn't work for arbitrary monad, so we have to 'enter' above
-    swaggerSchemaUIServer swaggerSpecForWalletApi
-=======
-    :<|>
-     M.getClientInfo
->>>>>>> dccd5540
+    swaggerSchemaUIServer swaggerSpecForWalletApi
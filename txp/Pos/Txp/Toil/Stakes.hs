{-# LANGUAGE TypeFamilies #-}

<<<<<<< HEAD
-- | Functions which work in 'MonadStakes' and are part of Toil logic.
=======
-- | Functions which work in 'GlobalToilM' and are part of Toil logic
-- related to stakes.
>>>>>>> 31bbbf5d

module Pos.Txp.Toil.Stakes
       ( applyTxsToStakes
       , rollbackTxsStakes
       ) where

import           Universum

import qualified Data.HashMap.Strict as HM
import qualified Data.HashSet as HS
import           Formatting (sformat, (%))
import           Serokell.Util.Text (listJson)
<<<<<<< HEAD
import           System.Wlog (WithLogger, logDebug)
=======
import           System.Wlog (logDebug)
>>>>>>> 31bbbf5d

import           Pos.Core (HasGenesisData, StakesList, coinToInteger, mkCoin, sumCoins,
                           unsafeIntegerToCoin)
import           Pos.Core.Txp (Tx (..), TxAux (..), TxOutAux (..), TxUndo)
import           Pos.Txp.Base (txOutStake)
<<<<<<< HEAD
import           Pos.Txp.Toil.Class (MonadStakes (..), MonadStakesRead (..))

type StakesMode m
     = ( MonadStakes m
       , WithLogger m
       , HasGenesisData
       )

-- | Apply transactions to stakes.
applyTxsToStakes :: StakesMode m => [(TxAux, TxUndo)] -> m ()
=======
import           Pos.Txp.Toil.Monad (GlobalToilM, getStake, getTotalStake, setStake, setTotalStake)

-- | Apply transactions to stakes.
applyTxsToStakes :: HasGenesisData => [(TxAux, TxUndo)] -> GlobalToilM ()
>>>>>>> 31bbbf5d
applyTxsToStakes txun = do
    let (txOutPlus, txInMinus) = concatStakes txun
    recomputeStakes txOutPlus txInMinus

-- | Rollback application of transactions to stakes.
<<<<<<< HEAD
rollbackTxsStakes :: StakesMode m => [(TxAux, TxUndo)] -> m ()
=======
rollbackTxsStakes :: HasGenesisData => [(TxAux, TxUndo)] -> GlobalToilM ()
>>>>>>> 31bbbf5d
rollbackTxsStakes txun = do
    let (txOutMinus, txInPlus) = concatStakes txun
    recomputeStakes txInPlus txOutMinus

----------------------------------------------------------------------------
-- Helpers
----------------------------------------------------------------------------

-- Compute new stakeholder's stakes by lists of spent and received coins.
recomputeStakes
<<<<<<< HEAD
    :: StakesMode m
    => StakesList
    -> StakesList
    -> m ()
=======
    :: HasGenesisData
    => StakesList
    -> StakesList
    -> GlobalToilM ()
>>>>>>> 31bbbf5d
recomputeStakes plusDistr minusDistr = do
    let (plusStakeHolders, plusCoins) = unzip plusDistr
        (minusStakeHolders, minusCoins) = unzip minusDistr
        needResolve =
            HS.toList $
            HS.fromList plusStakeHolders `HS.union`
            HS.fromList minusStakeHolders
    resolvedStakesRaw <- mapM resolve needResolve
    let resolvedStakes = map fst resolvedStakesRaw
    let createdStakes = concatMap snd resolvedStakesRaw
    unless (null createdStakes) $
        logDebug $ sformat ("Stakes for "%listJson%" will be created in StakesDB") createdStakes
    totalStake <- getTotalStake
    let (positiveDelta, negativeDelta) = (sumCoins plusCoins, sumCoins minusCoins)
        newTotalStake = unsafeIntegerToCoin $
                        coinToInteger totalStake + positiveDelta - negativeDelta
    let newStakes
          = HM.toList $
            -- It's safe befause user's stake can't be more than a
            -- limit. Also we first add then subtract, so we return to
            -- the word64 range.
            map unsafeIntegerToCoin $
            calcNegStakes minusDistr
                (calcPosStakes $ zip needResolve resolvedStakes ++ plusDistr)
    setTotalStake newTotalStake
    mapM_ (uncurry setStake) newStakes
  where
    resolve ad = getStake ad >>= \case
        Just x -> pure (x, [])
        Nothing -> pure (mkCoin 0, [ad])
    calcPosStakes = foldl' plusAt HM.empty
    -- This implementation does all the computation using
    -- Integer. Maybe it's possible to do it in word64. (@volhovm)
    calcNegStakes distr hm = foldl' minusAt hm distr
    plusAt hm (key, c) = HM.insertWith (+) key (coinToInteger c) hm
    minusAt hm (key, c) =
        HM.alter (maybe err (\v -> Just (v - coinToInteger c))) key hm
      where
        err = error ("recomputeStakes: no stake for " <> show key)

-- Concatenate stakes of the all passed transactions and undos.
concatStakes :: HasGenesisData => [(TxAux, TxUndo)] -> (StakesList, StakesList)
concatStakes (unzip -> (txas, undo)) = (txasTxOutDistr, undoTxInDistr)
  where
    onlyKnownUndos = catMaybes . toList
    txasTxOutDistr = concatMap concatDistr txas
    undoTxInDistr = concatMap (txOutStake . toaOut) (foldMap onlyKnownUndos undo)
    concatDistr (TxAux UnsafeTx {..} _) =
        concatMap (txOutStake . toaOut) $ toList (map TxOutAux _txOutputs)<|MERGE_RESOLUTION|>--- conflicted
+++ resolved
@@ -1,11 +1,7 @@
 {-# LANGUAGE TypeFamilies #-}
 
-<<<<<<< HEAD
--- | Functions which work in 'MonadStakes' and are part of Toil logic.
-=======
 -- | Functions which work in 'GlobalToilM' and are part of Toil logic
 -- related to stakes.
->>>>>>> 31bbbf5d
 
 module Pos.Txp.Toil.Stakes
        ( applyTxsToStakes
@@ -18,43 +14,22 @@
 import qualified Data.HashSet as HS
 import           Formatting (sformat, (%))
 import           Serokell.Util.Text (listJson)
-<<<<<<< HEAD
-import           System.Wlog (WithLogger, logDebug)
-=======
 import           System.Wlog (logDebug)
->>>>>>> 31bbbf5d
 
 import           Pos.Core (HasGenesisData, StakesList, coinToInteger, mkCoin, sumCoins,
                            unsafeIntegerToCoin)
 import           Pos.Core.Txp (Tx (..), TxAux (..), TxOutAux (..), TxUndo)
 import           Pos.Txp.Base (txOutStake)
-<<<<<<< HEAD
-import           Pos.Txp.Toil.Class (MonadStakes (..), MonadStakesRead (..))
-
-type StakesMode m
-     = ( MonadStakes m
-       , WithLogger m
-       , HasGenesisData
-       )
-
--- | Apply transactions to stakes.
-applyTxsToStakes :: StakesMode m => [(TxAux, TxUndo)] -> m ()
-=======
 import           Pos.Txp.Toil.Monad (GlobalToilM, getStake, getTotalStake, setStake, setTotalStake)
 
 -- | Apply transactions to stakes.
 applyTxsToStakes :: HasGenesisData => [(TxAux, TxUndo)] -> GlobalToilM ()
->>>>>>> 31bbbf5d
 applyTxsToStakes txun = do
     let (txOutPlus, txInMinus) = concatStakes txun
     recomputeStakes txOutPlus txInMinus
 
 -- | Rollback application of transactions to stakes.
-<<<<<<< HEAD
-rollbackTxsStakes :: StakesMode m => [(TxAux, TxUndo)] -> m ()
-=======
 rollbackTxsStakes :: HasGenesisData => [(TxAux, TxUndo)] -> GlobalToilM ()
->>>>>>> 31bbbf5d
 rollbackTxsStakes txun = do
     let (txOutMinus, txInPlus) = concatStakes txun
     recomputeStakes txInPlus txOutMinus
@@ -65,17 +40,10 @@
 
 -- Compute new stakeholder's stakes by lists of spent and received coins.
 recomputeStakes
-<<<<<<< HEAD
-    :: StakesMode m
-    => StakesList
-    -> StakesList
-    -> m ()
-=======
     :: HasGenesisData
     => StakesList
     -> StakesList
     -> GlobalToilM ()
->>>>>>> 31bbbf5d
 recomputeStakes plusDistr minusDistr = do
     let (plusStakeHolders, plusCoins) = unzip plusDistr
         (minusStakeHolders, minusCoins) = unzip minusDistr

--- conflicted
+++ resolved
@@ -30,16 +30,6 @@
 import           Pos.Binary.Crypto       ()
 import           Pos.Core.Coin           (unsafeMulCoin)
 import           Pos.Core.Constants      (genesisKeysN)
-<<<<<<< HEAD
-=======
-import           Pos.Core.Genesis.Parser (compileGenCoreData)
-import           Pos.Core.Genesis.Types  (AddrDistribution, BalanceDistribution (..),
-                                          GenesisCoreData (..), GenesisDelegation (..),
-                                          GenesisWStakeholders (..), bootDustThreshold,
-                                          getTotalBalance, mkGenesisCoreData,
-                                          mkGenesisDelegation, noGenesisDelegation,
-                                          safeExpBalances)
->>>>>>> 1358f525
 import           Pos.Core.Types          (Address, mkCoin)
 import           Pos.Crypto.SafeSigning  (EncryptedSecretKey, emptyPassphrase,
                                           safeDeterministicKeyGen)
@@ -95,7 +85,7 @@
 
 -- | 'GenesisDelegation' for production mode.
 genesisProdDelegation :: GenesisDelegation
-genesisProdDelegation = gcdHeavyDelegation compileGenCoreData
+genesisProdDelegation = gcdHeavyDelegation genCoreData
 
 ----------------------------------------------------------------------------
 -- Utils

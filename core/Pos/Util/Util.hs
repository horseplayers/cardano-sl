<<<<<<< HEAD
{-# LANGUAGE CPP                 #-}
{-# LANGUAGE ConstraintKinds     #-}
{-# LANGUAGE GADTs               #-}
{-# LANGUAGE PolyKinds           #-}
{-# LANGUAGE RankNTypes          #-}
{-# LANGUAGE ScopedTypeVariables #-}
{-# LANGUAGE TypeFamilies        #-}
=======
{-# LANGUAGE CPP          #-}
{-# LANGUAGE GADTs        #-}
{-# LANGUAGE PolyKinds    #-}
{-# LANGUAGE RankNTypes   #-}
{-# LANGUAGE TypeFamilies #-}
>>>>>>> 38033f68

module Pos.Util.Util
       (
       -- * Existential types
         Some(..)
       , Some1(..)
       , applySome
       , liftLensSome
       , liftGetterSome

       , maybeThrow
       , eitherToFail
       , eitherToThrow
       , getKeys
       , sortWithMDesc
       , leftToPanic
       , dumpSplices

       -- * Lenses
       , _neHead
       , _neTail
       , _neLast
       , postfixLFields

       -- * Ether
       , ether
       , Ether.TaggedTrans
       , HasLens(..)
       , HasLens'
       , lensOf'
       , lensOfProxy

       -- * Lifting monads
       , PowerLift(..)

       -- * MinMax
       , MinMax(..)
       , _MinMax
       , mkMinMax
       , minMaxOf

       -- * Asserts
       , inAssertMode

       -- * Filesystem & process utilities
       , ls
       , lstree
       , withTempDir
       , directory
       , sleep
       , withTempFile
       , withSystemTempFile

       -- * Instances
       -- ** Lift Byte
       -- ** FromJSON Byte
       -- ** ToJSON Byte
       -- ** MonadFail (Either s), assuming IsString s
       -- ** HasLoggerName (MonadPseudoRandom drg)

       -- ** NFData
       -- *** Millisecond, Microsecond

       -- ** MonadRandom
       -- *** monad transformers
       -- *** Gen (from QuickCheck)

       -- ** Buildable
       -- *** "Data.Time.Units" types
       ) where

import           Universum
import           Unsafe                         (unsafeInit, unsafeLast)

import           Control.Concurrent             (myThreadId, threadDelay)
import           Control.Lens                   (ALens', Getter, Getting, Iso', LensRules,
                                                 cloneLens, coerced, foldMapOf, lensField,
                                                 lensRules, mappingNamer, to, ( # ))
import           Control.Monad.Base             (MonadBase)
import qualified Control.Monad.Catch            as MC
import           Control.Monad.Morph            (MFunctor (..))
import           Control.Monad.Trans.Class      (MonadTrans)
import           Control.Monad.Trans.Identity   (IdentityT (..))
import           Control.Monad.Trans.Lift.Local (LiftLocal (..))
import           Control.Monad.Trans.Resource   (MonadResource (..), ResourceT,
                                                 transResourceT)
import qualified Crypto.Random                  as Rand
import           Data.Aeson                     (FromJSON (..), ToJSON (..))
import           Data.Char                      (isAlphaNum)
import           Data.HashSet                   (fromMap)
import           Data.List                      (last)
import qualified Data.Semigroup                 as Smg
import           Data.Tagged                    (Tagged (Tagged))
import           Data.Text.Buildable            (build)
import           Data.Time                      (getCurrentTime)
import           Data.Time.Clock                (NominalDiffTime)
import           Data.Time.Units                (Attosecond, Day, Femtosecond, Fortnight,
                                                 Hour, Microsecond, Millisecond, Minute,
                                                 Nanosecond, Picosecond, Second, Week,
                                                 toMicroseconds)
import           Data.Typeable                  (typeRep)
import qualified Ether
import           Ether.Internal                 (HasLens (..))
import qualified Formatting                     as F
import qualified Language.Haskell.TH            as TH
import qualified Language.Haskell.TH.Syntax     as TH
import           Mockable                       (ChannelT, Counter, Distribution, Gauge,
                                                 MFunctor' (..), Mockable (..), Promise,
                                                 SharedAtomicT, SharedExclusiveT,
                                                 ThreadId)
import qualified Prelude
import           Serokell.Data.Memory.Units     (Byte, fromBytes, toBytes)
import           System.Directory               (canonicalizePath, createDirectory,
                                                 doesDirectoryExist,
                                                 getTemporaryDirectory, listDirectory,
                                                 removeDirectoryRecursive, removeFile)
import           System.FilePath                (normalise, pathSeparator, takeDirectory,
                                                 (</>))
import           System.IO                      (hClose, openTempFile)
import           System.Wlog                    (CanLog, HasLoggerName (..),
                                                 LoggerNameBox (..))
import qualified Test.QuickCheck                as QC
import           Test.QuickCheck.Monadic        (PropertyM (..))

----------------------------------------------------------------------------
-- Some
----------------------------------------------------------------------------

-- | Turn any constraint into an existential type! Example:
--
-- @
-- foo :: Some Show -> String
-- foo (Some s) = show s
-- @
data Some c where
    Some :: c a => a -> Some c

instance Show (Some Show) where
    show (Some s) = show s

-- | Like 'Some', but for @* -> *@ types – for instance, @Some1 Functor ()@
data Some1 c a where
    Some1 :: c f => f a -> Some1 c a

instance Functor (Some1 Functor) where
    fmap f (Some1 x) = Some1 (fmap f x)

-- | Apply a function requiring the constraint
applySome :: (forall a. c a => a -> r) -> (Some c -> r)
applySome f (Some x) = f x

-- | Turn a lens into something operating on 'Some'. Useful for many types
-- like 'HasDifficulty', 'IsHeader', etc.
liftLensSome :: (forall a. c a => ALens' a b)
             -> Lens' (Some c) b
liftLensSome l =
    \f (Some a) -> Some <$> cloneLens l f a

-- | Like 'liftLensSome', but for getters.
liftGetterSome :: (forall a. c a => Getting b a b) -> Getter (Some c) b
liftGetterSome l = \f (Some a) -> Some <$> to (view l) f a

----------------------------------------------------------------------------
-- Instances
----------------------------------------------------------------------------

instance MonadReader r m => MonadReader r (PropertyM m) where
    ask = lift ask
    local f (MkPropertyM propertyM) =
        MkPropertyM $ \hole -> local f <$> propertyM hole

instance TH.Lift Byte where
    lift x = let b = toBytes x in [|fromBytes b :: Byte|]

instance FromJSON Byte where
    parseJSON = fmap fromBytes . parseJSON

instance ToJSON Byte where
    toJSON = toJSON . toBytes

instance IsString s => MonadFail (Either s) where
    fail = Left . fromString

instance Rand.DRG drg => HasLoggerName (Rand.MonadPseudoRandom drg) where
    getLoggerName = pure mempty
    modifyLoggerName = flip const

instance {-# OVERLAPPABLE #-}
         (MonadTrans t, Functor (t m), Monad (t m), Rand.MonadRandom m)
         => Rand.MonadRandom (t m) where
    getRandomBytes = lift . Rand.getRandomBytes

instance Rand.MonadRandom QC.Gen where
    getRandomBytes n = do
        [a,b,c,d,e] <- replicateM 5 QC.arbitrary
        pure $ fst $ Rand.randomBytesGenerate n (Rand.drgNewTest (a,b,c,d,e))

instance NFData Millisecond where
    rnf ms = rnf (toInteger ms)

instance NFData Microsecond where
    rnf ms = rnf (toInteger ms)

----------------------------------------------------------------------------
-- Orphan Buildable instances for time-units
----------------------------------------------------------------------------

instance Buildable Attosecond  where build = build @String . show
instance Buildable Femtosecond where build = build @String . show
instance Buildable Picosecond  where build = build @String . show
instance Buildable Nanosecond  where build = build @String . show
instance Buildable Millisecond where build = build @String . show
instance Buildable Second      where build = build @String . show
instance Buildable Minute      where build = build @String . show
instance Buildable Hour        where build = build @String . show
instance Buildable Day         where build = build @String . show
instance Buildable Week        where build = build @String . show
instance Buildable Fortnight   where build = build @String . show

-- | Special case. We don't want to print greek letter mu in console because
-- it breaks things sometimes.
instance Buildable Microsecond where
    build = build . (++ "mcs") . show . toMicroseconds

----------------------------------------------------------------------------
-- MonadResource/ResourceT
----------------------------------------------------------------------------

instance LiftLocal ResourceT where
    liftLocal _ l f = hoist (l f)

instance {-# OVERLAPPABLE #-}
    (MonadResource m, MonadTrans t, Applicative (t m),
     MonadBase IO (t m), MonadIO (t m), MonadThrow (t m)) =>
        MonadResource (t m)
  where
    liftResourceT = lift . liftResourceT

-- TODO Move it to log-warper
instance CanLog m => CanLog (ResourceT m)
instance (Monad m, HasLoggerName m) => HasLoggerName (ResourceT m) where
    getLoggerName = lift getLoggerName
    modifyLoggerName = transResourceT . modifyLoggerName

----------------------------------------------------------------------------
-- Instances required by 'ether'
----------------------------------------------------------------------------

instance
    (Monad m, MonadTrans t, Monad (t m), CanLog m) =>
        CanLog (Ether.TaggedTrans tag t m)

instance (Monad m, CanLog m) => CanLog (IdentityT m)

instance
    (LiftLocal t, Monad m, HasLoggerName m) =>
        HasLoggerName (Ether.TaggedTrans tag t m)
  where
    getLoggerName = lift getLoggerName
    modifyLoggerName = liftLocal getLoggerName modifyLoggerName

instance
    (Monad m, HasLoggerName m) => HasLoggerName (IdentityT m)
  where
    getLoggerName = lift getLoggerName
    modifyLoggerName = liftLocal getLoggerName modifyLoggerName

deriving instance LiftLocal LoggerNameBox

instance {-# OVERLAPPABLE #-}
    (Monad m, MFunctor t) => MFunctor' t m n
  where
    hoist' = hoist

instance
    (Mockable d m, MFunctor' d (IdentityT m) m) =>
        Mockable d (IdentityT m)
  where
    liftMockable dmt = IdentityT $ liftMockable $ hoist' runIdentityT dmt

unTaggedTrans :: Ether.TaggedTrans tag t m a -> t m a
unTaggedTrans (Ether.TaggedTrans tma) = tma

instance
      (Mockable d (t m), Monad (t m),
       MFunctor' d (Ether.TaggedTrans tag t m) (t m)) =>
          Mockable d (Ether.TaggedTrans tag t m)
  where
    liftMockable dmt =
      Ether.TaggedTrans $ liftMockable $ hoist' unTaggedTrans dmt

type instance ThreadId (IdentityT m) = ThreadId m
type instance Promise (IdentityT m) = Promise m
type instance SharedAtomicT (IdentityT m) = SharedAtomicT m
type instance Counter (IdentityT m) = Counter m
type instance Distribution (IdentityT m) = Distribution m
type instance SharedExclusiveT (IdentityT m) = SharedExclusiveT m
type instance Gauge (IdentityT m) = Gauge m
type instance ChannelT (IdentityT m) = ChannelT m

type instance ThreadId (Ether.TaggedTrans tag t m) = ThreadId m
type instance Promise (Ether.TaggedTrans tag t m) = Promise m
type instance SharedAtomicT (Ether.TaggedTrans tag t m) = SharedAtomicT m
type instance Counter (Ether.TaggedTrans tag t m) = Counter m
type instance Distribution (Ether.TaggedTrans tag t m) = Distribution m
type instance SharedExclusiveT (Ether.TaggedTrans tag t m) = SharedExclusiveT m
type instance Gauge (Ether.TaggedTrans tag t m) = Gauge m
type instance ChannelT (Ether.TaggedTrans tag t m) = ChannelT m

----------------------------------------------------------------------------
-- Not instances
----------------------------------------------------------------------------

maybeThrow :: (MonadThrow m, Exception e) => e -> Maybe a -> m a
maybeThrow e = maybe (throwM e) pure

-- | Fail or return result depending on what is stored in 'Either'.
eitherToFail :: (MonadFail m, ToString s) => Either s a -> m a
eitherToFail = either (fail . toString) pure

-- | Throw exception or return result depending on what is stored in 'Either'
eitherToThrow
    :: (MonadThrow m, Exception e)
    => Either e a -> m a
eitherToThrow = either throwM pure

-- | Create HashSet from HashMap's keys
getKeys :: HashMap k v -> HashSet k
getKeys = fromMap . void

-- | Use some monadic action to evaluate priority of value and sort a
-- list of values based on this priority. The order is descending
-- because I need it.
sortWithMDesc :: (Monad m, Ord b) => (a -> m b) -> [a] -> m [a]
sortWithMDesc f = fmap (map fst . sortWith (Down . snd)) . mapM f'
  where
    f' x = (x, ) <$> f x

-- | Partial function which calls 'error' with meaningful message if
-- given 'Left' and returns some value if given 'Right'.
-- Intended usage is when you're sure that value must be right.
leftToPanic :: Buildable a => Text -> Either a b -> b
leftToPanic msgPrefix = either (error . mappend msgPrefix . pretty) identity

-- | Make a Reader or State computation work in an Ether transformer. Useful
-- to make lenses work with Ether.
ether :: trans m a -> Ether.TaggedTrans tag trans m a
ether = Ether.TaggedTrans

-- | Convenient shortcut for 'HasLens' constraint when lens is to the
-- same type as the tag.
type HasLens' s a = HasLens a s a

-- | Version of 'lensOf' which is used when lens is to the same type
-- as the tag.
lensOf' :: forall a s. HasLens' s a => Lens' s a
lensOf' = lensOf @a

-- | Version of 'lensOf' which uses proxy.
lensOfProxy :: forall proxy tag a b. HasLens tag a b => proxy tag -> Lens' a b
lensOfProxy _ = lensOf @tag

class PowerLift m n where
    powerLift :: m a -> n a

instance {-# OVERLAPPING #-} PowerLift m m where
    powerLift = identity

instance (MonadTrans t, PowerLift m n, Monad n) => PowerLift m (t n) where
  powerLift = lift . powerLift @m @n

instance (Typeable s, Buildable a) => Buildable (Tagged s a) where
    build tt@(Tagged v) = F.bprint ("Tagged " F.% F.shown F.% " " F.% F.build) ts v
      where
        ts = typeRep proxy
        proxy = (const Proxy :: Tagged s a -> Proxy s) tt

-- | This function performs checks at compile-time for different actions.
-- May slowdown implementation. To disable such checks (especially in benchmarks)
-- one should compile with: @stack build --flag cardano-sl-core:-asserts@
inAssertMode :: Applicative m => m a -> m ()
#ifdef ASSERTS_ON
inAssertMode x = x *> pure ()
#else
inAssertMode _ = pure ()
#endif
{-# INLINE inAssertMode #-}

----------------------------------------------------------------------------
-- Lenses
----------------------------------------------------------------------------

-- | Lens for the head of 'NonEmpty'.
--
-- We can't use '_head' because it doesn't work for 'NonEmpty':
-- <https://github.com/ekmett/lens/issues/636#issuecomment-213981096>.
-- Even if we could though, it wouldn't be a lens, only a traversal.
_neHead :: Lens' (NonEmpty a) a
_neHead f (x :| xs) = (:| xs) <$> f x

-- | Lens for the tail of 'NonEmpty'.
_neTail :: Lens' (NonEmpty a) [a]
_neTail f (x :| xs) = (x :|) <$> f xs

-- | Lens for the last element of 'NonEmpty'.
_neLast :: Lens' (NonEmpty a) a
_neLast f (x :| []) = (:| []) <$> f x
_neLast f (x :| xs) = (\y -> x :| unsafeInit xs ++ [y]) <$> f (unsafeLast xs)

-- | Print splices generated by a TH splice (the printing will happen during
-- compilation, as a GHC warning). Useful for debugging.
--
-- For instance, you can dump splices generated with 'makeLenses' by
-- replacing a top-level invocation of 'makeLenses' in your code with:
--
-- @dumpSplices $ makeLenses ''Foo@
--
dumpSplices :: TH.DecsQ -> TH.DecsQ
dumpSplices x = do
    ds <- x
    let code = Prelude.lines (TH.pprint ds)
    TH.reportWarning ("\n" ++ Prelude.unlines (map ("    " ++) code))
    return ds

postfixLFields :: LensRules
postfixLFields = lensRules & lensField .~ mappingNamer (\s -> [s++"_L"])

-- MinMax

newtype MinMax a = MinMax (Smg.Option (Smg.Min a, Smg.Max a))
    deriving (Monoid)

_MinMax :: Iso' (MinMax a) (Maybe (a, a))
_MinMax = coerced

mkMinMax :: a -> MinMax a
mkMinMax a = _MinMax # Just (a, a)

minMaxOf :: Getting (MinMax a) s a -> s -> Maybe (a, a)
minMaxOf l = view _MinMax . foldMapOf l mkMinMax

----------------------------------------------------------------------------
-- Filesystem & process utilities
----------------------------------------------------------------------------

-- | Lists all immediate children of the given directory, excluding "." and ".."
-- Returns all the files inclusive of the initial `FilePath`.
ls :: MonadIO m => FilePath -> m [FilePath]
ls initialFp = map ((</>) initialFp) <$> liftIO (listDirectory (normalise initialFp))

-- | Lists all recursive descendants of the given directory.
lstree :: MonadIO m => FilePath -> m [FilePath]
lstree fp = go mempty fp
  where
    consUniq :: FilePath -> [FilePath] -> [FilePath]
    consUniq x xs = if x /= fp then (x : xs) else xs

    go :: MonadIO m => [FilePath] -> FilePath -> m [FilePath]
    go !acc currentFp = do
        isDirectory <- liftIO (doesDirectoryExist currentFp)
        case isDirectory of
            True  -> ls currentFp >>= foldM go (consUniq currentFp acc)
            False -> return (consUniq currentFp acc)

-- | Creates a temporary directory, nuking it after the inner action completes,
-- even if an exception is raised.
withTempDir :: FilePath
            -- ^ Parent directory
            -> Text
            -- ^ Directory name template
            -> (FilePath -> IO a)
            -> IO a
withTempDir parentDir template = bracket acquire dispose
  where
    acquire :: IO FilePath
    acquire = do
        tid <- filter isAlphaNum . show <$> myThreadId
        now <- filter isAlphaNum . show <$> getCurrentTime
        pth <- canonicalizePath $ normalise $ parentDir </> (toString template <> tid <> now)
        createDirectory pth
        return pth

    dispose :: FilePath -> IO ()
    dispose = removeDirectoryRecursive

-- | Simple shim to emulate the behaviour of `Filesystem.Path.directory`,
-- which is a bit more lenient than `System.FilePath.takeDirectory`.
directory :: FilePath -> FilePath
directory "" = ""
directory f = case last f of
    x | x == pathSeparator -> f
    _ -> takeDirectory (normalise f)

{-| Sleep for the given duration

    A numeric literal argument is interpreted as seconds.  In other words,
    @(sleep 2.0)@ will sleep for two seconds.
    Taken from http://hackage.haskell.org/package/turtle, BSD3 licence.
-}
sleep :: MonadIO m => NominalDiffTime -> m ()
sleep n = liftIO (threadDelay (truncate (n * 10^(6::Int))))

-- | Return the absolute and canonical path to the system temporary
-- directory.
-- Taken from http://hackage.haskell.org/package/temporary, BSD3 licence.
getCanonicalTemporaryDirectory :: IO FilePath
getCanonicalTemporaryDirectory = getTemporaryDirectory >>= canonicalizePath

-- | Create, open, and use a temporary file in the system standard temporary directory.
--
-- The temp file is deleted after use.
--
-- Behaves exactly the same as 'withTempFile', except that the parent temporary directory
-- will be that returned by 'getCanonicalTemporaryDirectory'.
-- Taken from http://hackage.haskell.org/package/temporary, BSD3 licence.
withSystemTempFile :: (MonadIO m, MC.MonadMask m) =>
                      String   -- ^ File name template
                   -> (FilePath -> Handle -> m a) -- ^ Callback that can use the file
                   -> m a
withSystemTempFile template action = liftIO getCanonicalTemporaryDirectory >>= \tmpDir -> withTempFile tmpDir template action

-- | Create, open, and use a temporary file in the given directory.
--
-- The temp file is deleted after use.
-- Taken from http://hackage.haskell.org/package/temporary, BSD3 licence.
withTempFile :: (MonadIO m, MonadMask m)
             => FilePath
             -- ^ Parent directory to create the file in
             -> String
             -- ^ File name template
             -> (FilePath -> Handle -> m a)
             -- ^ Callback that can use the file
             -> m a
withTempFile tmpDir template action =
  MC.bracket
    (liftIO (openTempFile tmpDir template))
    (\(name, handle) -> liftIO (hClose handle >> ignoringIOErrors (removeFile name)))
    (uncurry action)
  where
     ignoringIOErrors :: MC.MonadCatch m => m () -> m ()
     ignoringIOErrors ioe = ioe `MC.catch` (\e -> const (return ()) (e :: Prelude.IOError))<|MERGE_RESOLUTION|>--- conflicted
+++ resolved
@@ -1,18 +1,9 @@
-<<<<<<< HEAD
-{-# LANGUAGE CPP                 #-}
-{-# LANGUAGE ConstraintKinds     #-}
-{-# LANGUAGE GADTs               #-}
-{-# LANGUAGE PolyKinds           #-}
-{-# LANGUAGE RankNTypes          #-}
-{-# LANGUAGE ScopedTypeVariables #-}
-{-# LANGUAGE TypeFamilies        #-}
-=======
-{-# LANGUAGE CPP          #-}
-{-# LANGUAGE GADTs        #-}
-{-# LANGUAGE PolyKinds    #-}
-{-# LANGUAGE RankNTypes   #-}
-{-# LANGUAGE TypeFamilies #-}
->>>>>>> 38033f68
+{-# LANGUAGE CPP             #-}
+{-# LANGUAGE ConstraintKinds #-}
+{-# LANGUAGE GADTs           #-}
+{-# LANGUAGE PolyKinds       #-}
+{-# LANGUAGE RankNTypes      #-}
+{-# LANGUAGE TypeFamilies    #-}
 
 module Pos.Util.Util
        (

# Unless a later match takes precedence, @gromakovsky will be requested
# for review when someone opens a pull request, because @gromakovsky
# is the Head Vulture of this project.

<<<<<<< HEAD
*                                     @gromakovsky
=======
*                               @gromakovsky
>>>>>>> 787f0334

# Order is important; the last matching pattern takes the most precedence.

<<<<<<< HEAD
# daedalus-bridge
daedalus/                             @akegaljj

# Explorer
explorer/                             @akegaljj
explorer/frontend/                    @sectore
explorer/src/                         @ksaric
explorer/src/Pos/Explorer/Socket/     @martoon
explorer/test/                        @ksaric

# CI, Nix
*.nix                                 @domenkozar
.travis.yml                           @domenkozar
appveyor.yml                          @domenkozar
nixpkgs-src.json                      @domenkozar
pkgs/generate.sh                      @domenkozar

# Documentation
*.md                                  @denisshevchenko

Delegation/                           @volhovm

Wallet/                               @akegalj @flyingleafe

txp/                                  @gromakovsky @pva701 @neongreen
update/                               @gromakovsky @pva701
lrc/                                  @pva701
godtossing/                           @neongreen

core/Pos/Binary/                      @neongreen
core/Pos/Crypto/                      @neongreen
core/Pos/Merkle.hs                    @neongreen

core/Pos/Util/Config.hs               @neongreen
core/Pos/Util/Config/                 @neongreen
src/Pos/CompileConfig/                @neongreen

scripts/build/cardano-sl.sh           @neongreen
HLint.hs                              @neongreen

test/                                 @rockbmb
test/Test/Pos/Block/Logic/            @gromakovsky

# Networking
infra/Pos/Network                     @dcoutts @avieth
infra/Pos/Subscription                @dcoutts @avieth

# Benchmarks
scripts/bench                         @kantp @avieth

# Wallet
wallet/src                            @martoon @flyingleafe @akegalj
wallet/purescript                     @akegalj
wallet/web-api-swagger                @martoon
=======
*.purs                          @akegalj
daedalus/                       @akegalj

# CI, Nix
*.nix                           @domenkozar
.travis.yml                     @domenkozar
appveyor.yml                    @domenkozar
nixpkgs-src.json                @domenkozar
pkgs/generate.sh                @domenkozar

# Documentation
*.md                            @denisshevchenko

Delegation/                     @volhovm

Wallet/                         @akegalj @flyingleafe

txp/                            @gromakovsky @pva701 @neongreen
update/                         @gromakovsky @pva701
lrc/                            @pva701
godtossing/                     @neongreen

core/Pos/Binary/                @neongreen
core/Pos/Crypto/                @neongreen
core/Pos/Merkle.hs              @neongreen

core/Pos/Util/Config.hs         @neongreen
core/Pos/Util/Config/           @neongreen
node/src/Pos/CompileConfig/     @neongreen

scripts/build/cardano-sl.sh     @neongreen
HLint.hs                        @neongreen

node/test/                      @rockbmb
node/test/Test/Pos/Block/Logic/ @gromakovsky

# Networking
infra/Pos/Network               @dcoutts @avieth
infra/Pos/Subscription          @dcoutts @avieth

# Benchmarks
scripts/bench                   @kantp @avieth

# Wallet
wallet/src                      @martoon @flyingleafe @akegalj
wallet/purescript               @akegalj
wallet/web-api-swagger          @martoon
>>>>>>> 787f0334
<|MERGE_RESOLUTION|>--- conflicted
+++ resolved
@@ -2,17 +2,12 @@
 # for review when someone opens a pull request, because @gromakovsky
 # is the Head Vulture of this project.
 
-<<<<<<< HEAD
-*                                     @gromakovsky
-=======
 *                               @gromakovsky
->>>>>>> 787f0334
 
 # Order is important; the last matching pattern takes the most precedence.
 
-<<<<<<< HEAD
-# daedalus-bridge
-daedalus/                             @akegaljj
+*.purs                          @akegalj
+daedalus/                       @akegalj
 
 # Explorer
 explorer/                             @akegaljj
@@ -20,54 +15,6 @@
 explorer/src/                         @ksaric
 explorer/src/Pos/Explorer/Socket/     @martoon
 explorer/test/                        @ksaric
-
-# CI, Nix
-*.nix                                 @domenkozar
-.travis.yml                           @domenkozar
-appveyor.yml                          @domenkozar
-nixpkgs-src.json                      @domenkozar
-pkgs/generate.sh                      @domenkozar
-
-# Documentation
-*.md                                  @denisshevchenko
-
-Delegation/                           @volhovm
-
-Wallet/                               @akegalj @flyingleafe
-
-txp/                                  @gromakovsky @pva701 @neongreen
-update/                               @gromakovsky @pva701
-lrc/                                  @pva701
-godtossing/                           @neongreen
-
-core/Pos/Binary/                      @neongreen
-core/Pos/Crypto/                      @neongreen
-core/Pos/Merkle.hs                    @neongreen
-
-core/Pos/Util/Config.hs               @neongreen
-core/Pos/Util/Config/                 @neongreen
-src/Pos/CompileConfig/                @neongreen
-
-scripts/build/cardano-sl.sh           @neongreen
-HLint.hs                              @neongreen
-
-test/                                 @rockbmb
-test/Test/Pos/Block/Logic/            @gromakovsky
-
-# Networking
-infra/Pos/Network                     @dcoutts @avieth
-infra/Pos/Subscription                @dcoutts @avieth
-
-# Benchmarks
-scripts/bench                         @kantp @avieth
-
-# Wallet
-wallet/src                            @martoon @flyingleafe @akegalj
-wallet/purescript                     @akegalj
-wallet/web-api-swagger                @martoon
-=======
-*.purs                          @akegalj
-daedalus/                       @akegalj
 
 # CI, Nix
 *.nix                           @domenkozar
@@ -112,5 +59,4 @@
 # Wallet
 wallet/src                      @martoon @flyingleafe @akegalj
 wallet/purescript               @akegalj
-wallet/web-api-swagger          @martoon
->>>>>>> 787f0334
+wallet/web-api-swagger          @martoon
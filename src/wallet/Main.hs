--- conflicted
+++ resolved
@@ -18,12 +18,8 @@
 import qualified Pos.CLI                as CLI
 import           Pos.Constants          (slotDuration)
 import           Pos.Crypto             (SecretKey, createProxySecretKey, toPublic)
-<<<<<<< HEAD
 import           Pos.DHT.Model          (dhtAddr, discoverPeers)
-=======
 import           Pos.Delegation         (sendProxySKEpoch, sendProxySKSimple)
-import           Pos.DHT.Model          (DHTNodeType (..), dhtAddr, discoverPeers)
->>>>>>> a8b33af0
 import           Pos.Genesis            (genesisPublicKeys, genesisSecretKeys)
 import           Pos.Launcher           (BaseParams (..), LoggingParams (..),
                                          bracketDHTInstance, runTimeSlaveReal)

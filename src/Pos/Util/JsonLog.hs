{-# LANGUAGE TypeFamilies #-}

-- | Some types for json logging.
module Pos.Util.JsonLog
       ( JLEvent(..)
       , JLTxS (..)
       , JLTxR (..)
       , JLMemPool (..)
       , JLBlock (..)
       , JLTimedEvent(..)
       , jlCreatedBlock
       , jlAdoptedBlock
       , MonadJL
       , jlLog
       , appendJL
       , fromJLSlotId
<<<<<<< HEAD
       , JsonLogConfig(..)
       , jsonLogConfigFromHandle
       , jsonLogDefault
=======
       , JLFile(..)
>>>>>>> b3fe5e64
       , fromJLSlotIdUnsafe
       ) where

import           Universum                     hiding (catchAll)

import           Control.Concurrent.MVar       (withMVar)
import           Control.Monad.Except          (MonadError)
import           Data.Aeson                    (encode)
import           Data.Aeson.TH                 (deriveJSON)
<<<<<<< HEAD
import           Data.Aeson.Types              (ToJSON)
import qualified Ether
import           Formatting                          (sformat)
import           JsonLog.JsonLogT              (JsonLogConfig(..))
import qualified JsonLog.JsonLogT              as JL
import           Mockable.Class                (Mockable (..))
import           Mockable.Exception            (Catch)
import           Pos.Binary.Block              ()
import           Pos.Binary.Core               ()
=======
import qualified Data.ByteString.Lazy          as LBS
import qualified Ether
import           Formatting                    (sformat, shown, (%))
import           Mockable                      (Catch, Mockable, catchAll)
import           Serokell.Aeson.Options        (defaultOptions)
import           System.Wlog                   (CanLog, HasLoggerName, logWarning)

>>>>>>> b3fe5e64
import           Pos.Block.Core                (BiSsc, Block, mainBlockTxPayload)
import           Pos.Core                      (SlotId (..), gbHeader,
                                                gbhPrevBlock, getSlotIndex, headerHash,
                                                mkLocalSlotIndex)
import           Pos.Block.Core.Genesis.Lens   (genBlockEpoch)
import           Pos.Block.Core.Main.Lens      (mainBlockSlot)
import           Pos.Communication.Relay.Logic (InvReqDataFlowLog)
import           Pos.Crypto                    (hash, hashHexF)
import           Pos.Ssc.Class.Helpers         (SscHelpersClass)
import           Pos.Txp.Core                  (txpTxs)
import           Pos.Txp.MemState.Types        (MemPoolModifyReason)
import           Pos.Types                     (EpochIndex (..),
                                                HeaderHash, headerHashF)
<<<<<<< HEAD
import           Serokell.Aeson.Options        (defaultOptions)
import           System.Wlog.CanLog            (WithLogger)
=======
import           Pos.Util.TimeWarp             (currentTime)
>>>>>>> b3fe5e64

type BlockId = Text
type TxId = Text
type JLSlotId = (Word64, Word16)

-- | Json log of one block with corresponding 'BlockId'.
data JLBlock = JLBlock
    { jlHash      :: BlockId
    , jlPrevBlock :: BlockId
    , jlTxs       :: [TxId]
    , jlSlot      :: JLSlotId
    } deriving Show

-- | Json log of one transaction sent from the (light) wallet.
data JLTxS = JLTxS
    { jlsNodeId :: Text
    , jlsTxId   :: Text
    , jlsInvReq :: InvReqDataFlowLog
    } deriving Show

-- | Json log of one transaction being received by a node.
data JLTxR = JLTxR
    { jlrTxId     :: Text
    , jlrError    :: Maybe Text
    } deriving Show

-- | Get 'SlotId' from 'JLSlotId'.
fromJLSlotId :: MonadError Text m => JLSlotId -> m SlotId
fromJLSlotId (ep, sl) = SlotId (EpochIndex ep) <$> mkLocalSlotIndex sl

-- | Get 'SlotId' from 'JLSlotId'.
fromJLSlotIdUnsafe :: JLSlotId -> SlotId
fromJLSlotIdUnsafe x = case fromJLSlotId x of
    Right y -> y
    Left  _ -> error "illegal slot id"

-- | Json log of one mempool modification.
data JLMemPool = JLMemPool
    { -- | Reason for modifying the mempool
      jlmReason      :: MemPoolModifyReason
      -- | Queue length when trying to modify the mempool (not including this
      --   modifier, so it could be 0).
    , jlmQueueLength :: Int
      -- | Time spent waiting for the lock (microseconds)
    , jlmWait        :: Integer
      -- | Time spent doing the modification (microseconds, while holding the lock).
    , jlmModify      :: Integer
      -- | Size of the mempool before the modification.
    , jlmSizeBefore  :: Int
      -- | Size of the mempool after the modification.
    , jlmSizeAfter   :: Int
      -- | How much memory was allocated during the modification.
    , jlmAllocated   :: Int
    } deriving Show

-- | Json log event.
data JLEvent = JLCreatedBlock JLBlock
             | JLAdoptedBlock BlockId
             | JLTpsStat Int
             | JLTxSent JLTxS
             | JLTxReceived JLTxR 
             | JLMemPoolEvent JLMemPool
  deriving (Show, Generic)

-- | 'JLEvent' with 'Timestamp' -- corresponding time of this event.
data JLTimedEvent = JLTimedEvent
    { jlTimestamp :: Integer
    , jlEvent     :: JLEvent
    } deriving Show

$(deriveJSON defaultOptions ''JLBlock)
$(deriveJSON defaultOptions ''JLEvent)
$(deriveJSON defaultOptions ''JLTimedEvent)
$(deriveJSON defaultOptions ''JLTxS)
$(deriveJSON defaultOptions ''JLTxR)
$(deriveJSON defaultOptions ''JLMemPool)

-- | Return event of created block.
jlCreatedBlock :: BiSsc ssc => Block ssc -> JLEvent
jlCreatedBlock block = JLCreatedBlock $ JLBlock {..}
  where
    jlHash = showHeaderHash $ headerHash block
    jlPrevBlock = showHeaderHash $ case block of
        Left  gB -> view gbhPrevBlock (gB ^. gbHeader)
        Right mB -> view gbhPrevBlock (mB ^. gbHeader)
    jlSlot = (getEpochIndex $ siEpoch slot, getSlotIndex $ siSlot slot)
    jlTxs = case block of
              Left _   -> []
              Right mB -> map fromTx . toList $ mB ^. mainBlockTxPayload . txpTxs
    slot :: SlotId
    slot = case block of
        Left  gB -> let slotZero = case mkLocalSlotIndex 0 of
                                        Right sz -> sz
                                        Left _   -> error "impossible branch"
                    in SlotId (gB ^. genBlockEpoch) slotZero
        Right mB -> mB ^. mainBlockSlot
    fromTx = sformat hashHexF . hash

showHeaderHash :: HeaderHash -> Text
showHeaderHash = sformat headerHashF

-- | Append event into log by given 'FilePath'.
appendJL :: (MonadIO m) => FilePath -> JLEvent -> m ()
appendJL path ev = liftIO $ do
  time <- currentTime
  LBS.appendFile path . encode $ JLTimedEvent (fromIntegral time) ev

-- | Returns event of created 'Block'.
jlAdoptedBlock :: SscHelpersClass ssc => Block ssc -> JLEvent
jlAdoptedBlock = JLAdoptedBlock . showHeaderHash . headerHash

<<<<<<< HEAD
jsonLogConfigFromHandle :: MonadIO m => Handle -> m JsonLogConfig
jsonLogConfigFromHandle h = do
    v <- newMVar h
    return $ JsonLogConfig v (\_ -> return True)

jsonLogDefault
    :: (ToJSON a, Ether.MonadReader' JsonLogConfig m, Mockable Catch m,
        MonadIO m, WithLogger m)
    => a -> m ()
jsonLogDefault x = do
    jlc <- Ether.ask'
    JL.jsonLogDefault jlc x
=======
newtype JLFile = JLFile (Maybe (MVar FilePath))

-- | Monad for things that can log Json log events.
type MonadJL m =
    ( Ether.MonadReader' JLFile m
    , MonadIO m
    , Mockable Catch m
    , HasLoggerName m
    , CanLog m )

jlLog :: MonadJL m => JLEvent -> m ()
jlLog ev = do
    JLFile jlFileM <- Ether.ask'
    whenJust jlFileM $ \logFileMV ->
        (liftIO . withMVar logFileMV $ flip appendJL ev)
        `catchAll` \e ->
            logWarning $ sformat ("Can't write to json log: "%shown) e
>>>>>>> b3fe5e64
<|MERGE_RESOLUTION|>--- conflicted
+++ resolved
@@ -14,13 +14,10 @@
        , jlLog
        , appendJL
        , fromJLSlotId
-<<<<<<< HEAD
        , JsonLogConfig(..)
        , jsonLogConfigFromHandle
        , jsonLogDefault
-=======
        , JLFile(..)
->>>>>>> b3fe5e64
        , fromJLSlotIdUnsafe
        ) where
 
@@ -30,44 +27,32 @@
 import           Control.Monad.Except          (MonadError)
 import           Data.Aeson                    (encode)
 import           Data.Aeson.TH                 (deriveJSON)
-<<<<<<< HEAD
 import           Data.Aeson.Types              (ToJSON)
-import qualified Ether
-import           Formatting                          (sformat)
-import           JsonLog.JsonLogT              (JsonLogConfig(..))
-import qualified JsonLog.JsonLogT              as JL
-import           Mockable.Class                (Mockable (..))
-import           Mockable.Exception            (Catch)
-import           Pos.Binary.Block              ()
-import           Pos.Binary.Core               ()
-=======
 import qualified Data.ByteString.Lazy          as LBS
 import qualified Ether
 import           Formatting                    (sformat, shown, (%))
+import           JsonLog.JsonLogT              (JsonLogConfig (..))
+import qualified JsonLog.JsonLogT              as JL
 import           Mockable                      (Catch, Mockable, catchAll)
 import           Serokell.Aeson.Options        (defaultOptions)
-import           System.Wlog                   (CanLog, HasLoggerName, logWarning)
+import           System.Wlog                   (CanLog, HasLoggerName, WithLogger,
+                                                logWarning)
 
->>>>>>> b3fe5e64
+import           Pos.Binary.Block              ()
+import           Pos.Binary.Core               ()
 import           Pos.Block.Core                (BiSsc, Block, mainBlockTxPayload)
-import           Pos.Core                      (SlotId (..), gbHeader,
-                                                gbhPrevBlock, getSlotIndex, headerHash,
-                                                mkLocalSlotIndex)
 import           Pos.Block.Core.Genesis.Lens   (genBlockEpoch)
 import           Pos.Block.Core.Main.Lens      (mainBlockSlot)
 import           Pos.Communication.Relay.Logic (InvReqDataFlowLog)
+import           Pos.Core                      (SlotId (..), gbHeader, gbhPrevBlock,
+                                                getSlotIndex, headerHash,
+                                                mkLocalSlotIndex)
 import           Pos.Crypto                    (hash, hashHexF)
 import           Pos.Ssc.Class.Helpers         (SscHelpersClass)
 import           Pos.Txp.Core                  (txpTxs)
 import           Pos.Txp.MemState.Types        (MemPoolModifyReason)
-import           Pos.Types                     (EpochIndex (..),
-                                                HeaderHash, headerHashF)
-<<<<<<< HEAD
-import           Serokell.Aeson.Options        (defaultOptions)
-import           System.Wlog.CanLog            (WithLogger)
-=======
+import           Pos.Types                     (EpochIndex (..), HeaderHash, headerHashF)
 import           Pos.Util.TimeWarp             (currentTime)
->>>>>>> b3fe5e64
 
 type BlockId = Text
 type TxId = Text
@@ -90,8 +75,8 @@
 
 -- | Json log of one transaction being received by a node.
 data JLTxR = JLTxR
-    { jlrTxId     :: Text
-    , jlrError    :: Maybe Text
+    { jlrTxId  :: Text
+    , jlrError :: Maybe Text
     } deriving Show
 
 -- | Get 'SlotId' from 'JLSlotId'.
@@ -128,7 +113,7 @@
              | JLAdoptedBlock BlockId
              | JLTpsStat Int
              | JLTxSent JLTxS
-             | JLTxReceived JLTxR 
+             | JLTxReceived JLTxR
              | JLMemPoolEvent JLMemPool
   deriving (Show, Generic)
 
@@ -179,7 +164,6 @@
 jlAdoptedBlock :: SscHelpersClass ssc => Block ssc -> JLEvent
 jlAdoptedBlock = JLAdoptedBlock . showHeaderHash . headerHash
 
-<<<<<<< HEAD
 jsonLogConfigFromHandle :: MonadIO m => Handle -> m JsonLogConfig
 jsonLogConfigFromHandle h = do
     v <- newMVar h
@@ -192,7 +176,7 @@
 jsonLogDefault x = do
     jlc <- Ether.ask'
     JL.jsonLogDefault jlc x
-=======
+
 newtype JLFile = JLFile (Maybe (MVar FilePath))
 
 -- | Monad for things that can log Json log events.
@@ -209,5 +193,4 @@
     whenJust jlFileM $ \logFileMV ->
         (liftIO . withMVar logFileMV $ flip appendJL ev)
         `catchAll` \e ->
-            logWarning $ sformat ("Can't write to json log: "%shown) e
->>>>>>> b3fe5e64
+            logWarning $ sformat ("Can't write to json log: "%shown) e
--- conflicted
+++ resolved
@@ -20,13 +20,9 @@
 import           Pos.Ssc.Class          (SscConstraint)
 import           Pos.State              (initFirstSlot)
 import           Pos.Types              (Address, Coin, Timestamp (Timestamp), Tx (..),
-<<<<<<< HEAD
                                          TxId, txF)
+import           Pos.Util               (inAssertMode)
 import           Pos.Wallet             (makePubKeyTx)
-=======
-                                         TxId, TxIn (..), TxOut (..), txF)
-import           Pos.Util               (inAssertMode)
->>>>>>> da1a884e
 import           Pos.Worker             (runWorkers)
 import           Pos.WorkMode           (NodeContext (..), WorkMode, getNodeContext,
                                          ncPublicKey)

--- conflicted
+++ resolved
@@ -1,142 +1,39 @@
-{-# LANGUAGE DeriveGeneric         #-}
-{-# LANGUAGE FlexibleContexts      #-}
-{-# LANGUAGE MultiParamTypeClasses #-}
-{-# LANGUAGE TemplateHaskell       #-}
-{-# LANGUAGE UndecidableInstances  #-}
+{-# LANGUAGE DeriveGeneric        #-}
+{-# LANGUAGE FlexibleContexts     #-}
+{-# LANGUAGE TemplateHaskell      #-}
+{-# LANGUAGE UndecidableInstances #-}
 
 {-| Serialized types for implementation of VSS (wrapping over pvss).
     For more details see <https://github.com/input-output-hk/pvss-haskell>.
 -}
 
 module Pos.Crypto.SerTypes
-       ( LVssPublicKey
-       , LSecret
-       , LShare
-       , LEncShare
-       , LSecretProof
-       , LSecretSharingExtra
+       ( LVssPublicKey (..)
+       , LSecret (..)
+       , LShare (..)
+       , LEncShare (..)
+       , LSecretProof (..)
+       , LSecretSharingExtra (..)
        ) where
 
-import qualified Data.ByteString.Lazy     as LBS
-import           Data.Hashable            (Hashable)
-import qualified Data.Hashable            as Hashable
-import           Data.SafeCopy            (base, deriveSafeCopySimple)
-import           Data.Text.Buildable      (Buildable)
-import qualified Data.Text.Buildable      as Buildable
-import           Formatting               (bprint, int, sformat, stext, (%))
-import           Universum                hiding (putByteString)
+import qualified Data.ByteString.Lazy as LBS
+import           Data.Hashable        (Hashable)
+import qualified Data.Hashable        as Hashable
+import           Data.SafeCopy        (base, deriveSafeCopySimple)
+import           Data.Text.Buildable  (Buildable)
+import qualified Data.Text.Buildable  as Buildable
+import           Formatting           (bprint, (%))
+import           Universum            hiding (putByteString)
 
-import           Pos.Binary.Class         (Bi, decode, decodeFull, encode)
-import           Pos.Crypto.Hashing       (hash, shortHashF)
-import           Pos.Crypto.SecretSharing (EncShare, Secret, SecretProof,
-                                           SecretSharingExtra, Share, VssPublicKey)
-import           Pos.Util                 (Serialized (..))
+import           Pos.Binary.Class     (Bi, encode)
+import           Pos.Crypto.Hashing   (hash, shortHashF)
 
-<<<<<<< HEAD
-
-decodeErr :: Bi b => Text -> LBS.ByteString -> b
-decodeErr s =
-    either (panic . (\e -> "Decoding " <> s <> " failed: " <> show e)) identity .
-    decodeFull
-
-=======
->>>>>>> c9ec26c8
 ----------------------------------------------------------------------------
 -- Lightweight type wrappers
 --
 -- wrappers over byte string to make it possible to transmit
 -- crypto data types over network without high costs on serialization/hashing
 ----------------------------------------------------------------------------
-
-checkLen :: Text -> Text -> Int -> LBS.ByteString -> LBS.ByteString
-checkLen action name len bs =
-    if LBS.length bs == fromIntegral len
-<<<<<<< HEAD
-    then bs
-    else panic $ sformat
-            (stext % " " % stext % " failed: length of bytestring is " % int % " instead of " % int)
-            action name (LBS.length bs) len
-
-newtype LVssPublicKey =
-    LVssPublicKey ByteString
-    deriving (Show, Eq)
-
--- TODO Move all this generated trash somewhere else
--- -- import           Data.Binary.Get          (getByteString)
--- -- import           Data.Binary.Put          (putByteString)
---
--- instance Binary LVssPublicKey where
---     put (LVssPublicKey bs) = putByteString bs
---     get = LVssPublicKey <$> getByteString 33
-
---instance Serialized VssPublicKey LVssPublicKey where
---    serialize =
---        decodeErr "LVssPublicKey" . checkLen "serialize" "LVssPublicKey" 33 . encode
---    deserialize = decodeFull . checkLen "deserialize" "LVssPublicKey" 33 . encode
---
---deriveSafeCopySimple 0 'base ''LVssPublicKey
-newtype LSecret =
-    LSecret ByteString
-    deriving (Show, Eq)
-
---instance Binary LSecret where
---    put (LSecret bs) = putByteString bs
---    get = LSecret <$> getByteString 33
-
---instance Serialized Secret LSecret where
---    serialize = decodeErr "LSecret" . checkLen "serialize" "LSecret" 33 . encode
---    deserialize = decodeFull . checkLen "deserialize" "LSecret" 33 . encode
---
---deriveSafeCopySimple 0 'base ''LSecret
-newtype LShare =
-    LShare ByteString
-    deriving (Show, Eq)
-
---instance Binary LShare where
---    put (LShare bs) = putByteString bs
---    get = LShare <$> getByteString 101
-
---instance Serialized Share LShare where
---    serialize = decodeErr "LShare" . checkLen "serialize" "LShare" 101 . encode
---    deserialize = decodeFull . checkLen "deserialize" "LShare" 101 . encode
---
---deriveSafeCopySimple 0 'base ''LShare
-
---4+33+64
-newtype LEncShare =
-    LEncShare ByteString
-    deriving (Show, Eq)
-
---instance Binary LEncShare where
---    put (LEncShare bs) = putByteString bs
---    get = LEncShare <$> getByteString 101
-
---instance Serialized EncShare LEncShare where
---    serialize = decodeErr "LEncShare" . checkLen "serialize" "LEncShare" 101 . encode
---    deserialize = decodeFull . checkLen "deserialize" "LEncShare" 101 . encode
---
---deriveSafeCopySimple 0 'base ''LEncShare
-newtype LSecretProof =
-    LSecretProof ByteString
-    deriving (Show, Eq)
-
---instance Binary LSecretProof where
---    put (LSecretProof bs) = putByteString bs
---    get = LSecretProof <$> getByteString 64
-
---instance Serialized SecretProof LSecretProof where
---    serialize =
---        decodeErr "LSecretProof" . checkLen "serialize" "LSecretProof" 64 . encode
---    deserialize = decodeFull . checkLen "deserialize" "LSecretProof" 64 . encode
---
---deriveSafeCopySimple 0 'base ''LSecretProof
-
-instance (Bi LVssPublicKey) => Hashable LVssPublicKey where
-=======
-        then bs
-        else panic $ sformat
-                (stext % " " % stext % " failed: length of bytestring is " % int % " instead of " % int)
-                action name (LBS.length bs) len
 
 -- [CSL-246]: avoid boilerplate.
 {-
@@ -158,14 +55,34 @@
 Ser(SecretProof, LSecretProof, 64, "LSecretProof")
 -}
 
-newtype LVssPublicKey = LVssPublicKey ByteString     deriving (Show, Eq) ;  instance Binary LVssPublicKey where {    put (LVssPublicKey bs) = putByteString bs ;    get = LVssPublicKey <$> getByteString 33};   instance Serialized VssPublicKey LVssPublicKey where {    serialize = LVssPublicKey . LBS.toStrict . checkLen "serialize" "LVssPublicKey" 33 . encode ;    deserialize = decodeFull . checkLen "deserialize" "LVssPublicKey" 33 . encode };   deriveSafeCopySimple 0 'base ''LVssPublicKey
-newtype LSecret = LSecret ByteString     deriving (Show, Eq) ;  instance Binary LSecret where {    put (LSecret bs) = putByteString bs ;    get = LSecret <$> getByteString 33};   instance Serialized Secret LSecret where {    serialize = LSecret . LBS.toStrict . checkLen "serialize" "LSecret" 33 . encode ;    deserialize = decodeFull . checkLen "deserialize" "LSecret" 33 . encode };   deriveSafeCopySimple 0 'base ''LSecret
-newtype LShare = LShare ByteString     deriving (Show, Eq) ;  instance Binary LShare where {    put (LShare bs) = putByteString bs ;    get = LShare <$> getByteString 101};   instance Serialized Share LShare where {    serialize = LShare . LBS.toStrict . checkLen "serialize" "LShare" 101 . encode ;    deserialize = decodeFull . checkLen "deserialize" "LShare" 101 . encode };   deriveSafeCopySimple 0 'base ''LShare --4+33+64
-newtype LEncShare = LEncShare ByteString     deriving (Show, Eq) ;  instance Binary LEncShare where {    put (LEncShare bs) = putByteString bs ;    get = LEncShare <$> getByteString 101};   instance Serialized EncShare LEncShare where {    serialize = LEncShare . LBS.toStrict . checkLen "serialize" "LEncShare" 101 . encode ;    deserialize = decodeFull . checkLen "deserialize" "LEncShare" 101 . encode };   deriveSafeCopySimple 0 'base ''LEncShare
-newtype LSecretProof = LSecretProof ByteString     deriving (Show, Eq) ;  instance Binary LSecretProof where {    put (LSecretProof bs) = putByteString bs ;    get = LSecretProof <$> getByteString 64};   instance Serialized SecretProof LSecretProof where {    serialize = LSecretProof . LBS.toStrict . checkLen "serialize" "LSecretProof" 64 . encode ;    deserialize = decodeFull . checkLen "deserialize" "LSecretProof" 64 . encode };   deriveSafeCopySimple 0 'base ''LSecretProof
+newtype LVssPublicKey =
+    LVssPublicKey ByteString
+    deriving (Show, Eq)
 
-instance Hashable LVssPublicKey where
->>>>>>> c9ec26c8
+deriveSafeCopySimple 0 'base ''LVssPublicKey
+newtype LSecret =
+    LSecret ByteString
+    deriving (Show, Eq)
+
+deriveSafeCopySimple 0 'base ''LSecret
+newtype LShare =
+    LShare ByteString
+    deriving (Show, Eq)
+
+deriveSafeCopySimple 0 'base ''LShare
+--4+33+64
+newtype LEncShare =
+    LEncShare ByteString
+    deriving (Show, Eq)
+
+deriveSafeCopySimple 0 'base ''LEncShare
+newtype LSecretProof =
+    LSecretProof ByteString
+    deriving (Show, Eq)
+
+deriveSafeCopySimple 0 'base ''LSecretProof
+
+instance Bi LVssPublicKey => Hashable LVssPublicKey where
     hashWithSalt s = Hashable.hashWithSalt s . encode
 
 instance Buildable LSecret where

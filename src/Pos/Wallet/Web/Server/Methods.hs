--- conflicted
+++ resolved
@@ -617,13 +617,8 @@
             -- TODO: this should be removed in production
             let txHash    = hash tx
                 srcWallet = getMoneySourceWallet moneySource
-<<<<<<< HEAD
-            ts <- Just <$> liftIO getCurrentTimestamp
+            ts <- Just <$> getCurrentTimestamp
             ctxs <- addHistoryTx srcWallet $
-=======
-            ts <- Just <$> getCurrentTimestamp
-            ctxs <- addHistoryTx srcWallet False $
->>>>>>> ff989471
                 THEntry txHash tx inpTxOuts Nothing (toList srcAddrs) dstAddrs ts
             ctsOutgoing ctxs `whenNothing` throwM noOutgoingTx
 
@@ -1147,13 +1142,8 @@
         submitRedemptionTx sendActions redeemSK (toList na) dstAddr
     -- add redemption transaction to the history of new wallet
     let txInputs = [TxOut redeemAddress redeemBalance]
-<<<<<<< HEAD
-    ts <- Just <$> liftIO getCurrentTimestamp
+    ts <- Just <$> getCurrentTimestamp
     ctxs <- addHistoryTx (aiWId accId) $
-=======
-    ts <- Just <$> getCurrentTimestamp
-    ctxs <- addHistoryTx (aiWId accId) True $
->>>>>>> ff989471
         THEntry (hash taTx) taTx txInputs Nothing [srcAddr] [dstAddr] ts
     ctsIncoming ctxs `whenNothing` throwM noIncomingTx
   where

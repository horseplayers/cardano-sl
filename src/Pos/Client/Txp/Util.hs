--- conflicted
+++ resolved
@@ -33,21 +33,19 @@
 import           Universum
 
 import           Pos.Binary           ()
-<<<<<<< HEAD
-import           Pos.Core             (AddressIgnoringAttributes (AddressIA), siEpoch,
-                                       unsafeIntegerToCoin, unsafeSubCoin)
-import           Pos.Crypto           (PublicKey, RedeemSecretKey, SafeSigner,
-                                       SignTag (SignTxIn), hash, redeemSign,
-                                       redeemToPublic, safeSign, safeToPublic)
-=======
-import           Pos.Context          (GenesisStakeholders, genesisStakeholdersM)
+-- <<<<<<< HEAD
+-- import           Pos.Core             (AddressIgnoringAttributes (AddressIA), siEpoch,
+--                                        unsafeIntegerToCoin, unsafeSubCoin)
+-- import           Pos.Crypto           (PublicKey, RedeemSecretKey, SafeSigner,
+--                                        SignTag (SignTxIn), hash, redeemSign,
+--                                        redeemToPublic, safeSign, safeToPublic)
+-- =======
 import           Pos.Core             (AddressIgnoringAttributes (AddressIA),
                                        StakeholderId, siEpoch, unsafeGetCoin,
                                        unsafeIntegerToCoin, unsafeSubCoin)
 import           Pos.Crypto           (RedeemSecretKey, SafeSigner, SignTag (SignTx),
                                        hash, redeemSign, redeemToPublic, safeSign,
                                        safeToPublic)
->>>>>>> 49e3805a
 import           Pos.Data.Attributes  (mkAttributes)
 import           Pos.DB               (MonadGState, gsIsBootstrapEra)
 import           Pos.Genesis          (GenesisWStakeholders, genesisSplitBoot)

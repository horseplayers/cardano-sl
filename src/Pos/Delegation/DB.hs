{-# LANGUAGE ScopedTypeVariables #-}
{-# LANGUAGE TypeFamilies        #-}

-- | Part of GState DB which stores data necessary for heavyweight
-- delegation.
--
-- It stores three mappings:
--
-- 1. Psk mapping: Issuer → PSK, where pskIssuer of PSK is Issuer (must
-- be consistent). We don't store revocation psks, instead we just
-- delete previous Issuer → PSK. DB must not contain revocation psks.
--
-- 2. Dlg transitive mapping: Issuer → Delegate. This one is
-- transitive relation "i delegated to d through some chain of
-- certificates". DB must not contain cycles in psk mapping. As
-- mappings of kind I → I are forbidden (no revocation psks), Delegate
-- is always different from Issuer.
--
-- 3. Dlg reverse transitive mapping: Delegate →
-- Issuers@{Issuer_i}. Corresponds to Issuer → Delegate ∈ Dlg transitive
-- mapping. Notice: here also Delegate ∉ Issuers (see (2)).

module Pos.Delegation.DB
       ( getPskByIssuer
       , isIssuerByAddressHash
       , getDlgTransitive
       , getDlgTransitiveReverse

       , DelegationOp (..)

         -- * Iteration
       , DlgTransRevIter
       , getDelegators
       ) where

import           Universum

<<<<<<< HEAD
import qualified Data.HashMap.Strict       as HM
import qualified Data.HashSet              as HS
import qualified Database.RocksDB          as Rocks

import           Pos.Binary.Class          (encode)
import           Pos.Crypto                (PublicKey, pskIssuerPk, verifyProxySecretKey)
import           Pos.DB                    (RocksBatchOp (..), encodeWithKeyPrefix)
import           Pos.DB.Class              (MonadDBRead, MonadRealDB)
import           Pos.DB.GState.Common      (gsGetBi)
import           Pos.DB.Iterator           (DBIteratorClass (..), DBnIterator,
                                            DBnMapIterator, IterType, runDBnIterator,
                                            runDBnMapIterator)
import           Pos.DB.Types              (NodeDBs (_gStateDB))
import           Pos.Delegation.Cede.Types (DlgEdgeAction (..))
import           Pos.Delegation.Helpers    (isRevokePsk)
import           Pos.Types                 (ProxySKHeavy, StakeholderId, addressHash)
import           Pos.Util.Iterator         (nextItem)
=======
import           Control.Monad.Trans.Resource (ResourceT)
import           Data.Conduit                 (Source, mapOutput)
import qualified Data.HashSet                 as HS
import qualified Database.RocksDB             as Rocks

import           Pos.Binary.Class             (encodeStrict)
import           Pos.Crypto                   (PublicKey, pskIssuerPk,
                                               verifyProxySecretKey)
import           Pos.DB                       (RocksBatchOp (..), encodeWithKeyPrefix)
import           Pos.DB.Class                 (DBIteratorClass (..), DBTag (..),
                                               MonadDBRead (..))
import           Pos.DB.GState.Common         (gsGetBi)
import           Pos.Delegation.Cede.Types    (DlgEdgeAction (..))
import           Pos.Delegation.Helpers       (isRevokePsk)
import           Pos.Types                    (ProxySKHeavy, StakeholderId, addressHash)
>>>>>>> 24ef0304

----------------------------------------------------------------------------
-- Getters/direct accessors
----------------------------------------------------------------------------

-- | Retrieves certificate by issuer public key or his
-- address/stakeholder id, if present.
getPskByIssuer
    :: MonadDBRead m
    => Either PublicKey StakeholderId -> m (Maybe ProxySKHeavy)
getPskByIssuer (either addressHash identity -> issuer) = gsGetBi (pskKey issuer)

-- | Checks if stakeholder is psk issuer.
isIssuerByAddressHash :: MonadDBRead m => StakeholderId -> m Bool
isIssuerByAddressHash = fmap isJust . getPskByIssuer . Right

-- | Given issuer @i@ returns @d@ such that there exists @x1..xn@ with
-- @i->x1->...->xn->d@.
getDlgTransitive :: MonadDBRead m => StakeholderId -> m (Maybe PublicKey)
getDlgTransitive issuer = gsGetBi (transDlgKey issuer)

-- | Reverse map of transitive delegation. Given a delegate @d@
-- returns all @i@ such that 'getDlgTransitive' returns @d@ on @i@.
getDlgTransitiveReverse :: MonadDBRead m => PublicKey -> m (HashSet PublicKey)
getDlgTransitiveReverse dPk = fromMaybe mempty <$> gsGetBi (transRevDlgKey dPk)

----------------------------------------------------------------------------
-- Batch operations
----------------------------------------------------------------------------

data DelegationOp
    = PskFromEdgeAction !DlgEdgeAction
    -- ^ Adds or removes Psk. Overwrites on addition if present.
    | AddTransitiveDlg !PublicKey !PublicKey
    -- ^ Transitive delegation relation adding.
    | DelTransitiveDlg !PublicKey
    -- ^ Remove i -> d link for i.
    | SetTransitiveDlgRev !PublicKey !(HashSet PublicKey)
    -- ^ Set value to map d -> [i], reverse index of transitive dlg
    deriving (Show)

instance RocksBatchOp DelegationOp where
    toBatchOp (PskFromEdgeAction (DlgEdgeAdd psk))
        | isRevokePsk psk =
          error $ "RocksBatchOp DelegationOp: malformed " <>
                  "revoke psk in DlgEdgeAdd: " <> pretty psk
        | not (verifyProxySecretKey psk) =
          error $ "Tried to insert invalid psk: " <> pretty psk
        | otherwise =
          [Rocks.Put (pskKey $ addressHash $ pskIssuerPk psk) (encode psk)]
    toBatchOp (PskFromEdgeAction (DlgEdgeDel issuerPk)) =
        [Rocks.Del $ pskKey $ addressHash issuerPk]
    toBatchOp (AddTransitiveDlg iPk dPk) =
        [Rocks.Put (transDlgKey $ addressHash iPk) (encode dPk)]
    toBatchOp (DelTransitiveDlg iPk) =
        [Rocks.Del $ transDlgKey $ addressHash iPk]
    toBatchOp (SetTransitiveDlgRev dPk iPks)
        | HS.null iPks = [Rocks.Del $ transRevDlgKey dPk]
        | otherwise    = [Rocks.Put (transRevDlgKey dPk) (encode iPks)]

----------------------------------------------------------------------------
-- Iteration
----------------------------------------------------------------------------

-- Transitive relation iteration
data DlgTransRevIter

instance DBIteratorClass DlgTransRevIter where
    type IterKey DlgTransRevIter = PublicKey
    type IterValue DlgTransRevIter = HashSet PublicKey
    iterKeyPrefix = iterTransRevPrefix

-- | For each stakeholder, say who has delegated to that stakeholder
-- (basically iterate over transitive reverse relation).
--
-- NB. It's not called @getIssuers@ because we already have issuers (i.e.
-- block issuers)
getDelegators :: MonadDBRead m => Source (ResourceT m) (StakeholderId, HashSet StakeholderId)
getDelegators = mapOutput conv $ dbIterSource GStateDB (Proxy @DlgTransRevIter)
  where
    conv (addressHash -> del, issuers) = (del, HS.map addressHash issuers)

----------------------------------------------------------------------------
-- Keys
----------------------------------------------------------------------------

-- Storing Hash IssuerPk -> ProxySKHeavy
pskKey :: StakeholderId -> ByteString
pskKey s = "d/p/" <> encode s

transDlgKey :: StakeholderId -> ByteString
transDlgKey s = "d/t/" <> encodeStrict s

iterTransRevPrefix :: ByteString
iterTransRevPrefix = "d/tr/"

transRevDlgKey :: PublicKey -> ByteString
<<<<<<< HEAD
transRevDlgKey pk = "d/tb/" <> encode pk

----------------------------------------------------------------------------
-- Helper functions
----------------------------------------------------------------------------

-- | For each stakeholder, say who has delegated to that stakeholder.
--
-- NB. It's not called @getIssuers@ because we already have issuers (i.e.
-- block issuers)
getDelegators :: MonadRealDB m => m (HashMap StakeholderId [StakeholderId])
getDelegators = runDlgTransMapIterator (step mempty) identity
  where
    step hm = nextItem >>= maybe (pure hm) (\(iss, addressHash -> del) -> do
        let curList = HM.lookupDefault [] del hm
        step (HM.insert del (iss:curList) hm))
=======
transRevDlgKey = encodeWithKeyPrefix @DlgTransRevIter
>>>>>>> 24ef0304
<|MERGE_RESOLUTION|>--- conflicted
+++ resolved
@@ -35,31 +35,12 @@
 
 import           Universum
 
-<<<<<<< HEAD
-import qualified Data.HashMap.Strict       as HM
-import qualified Data.HashSet              as HS
-import qualified Database.RocksDB          as Rocks
-
-import           Pos.Binary.Class          (encode)
-import           Pos.Crypto                (PublicKey, pskIssuerPk, verifyProxySecretKey)
-import           Pos.DB                    (RocksBatchOp (..), encodeWithKeyPrefix)
-import           Pos.DB.Class              (MonadDBRead, MonadRealDB)
-import           Pos.DB.GState.Common      (gsGetBi)
-import           Pos.DB.Iterator           (DBIteratorClass (..), DBnIterator,
-                                            DBnMapIterator, IterType, runDBnIterator,
-                                            runDBnMapIterator)
-import           Pos.DB.Types              (NodeDBs (_gStateDB))
-import           Pos.Delegation.Cede.Types (DlgEdgeAction (..))
-import           Pos.Delegation.Helpers    (isRevokePsk)
-import           Pos.Types                 (ProxySKHeavy, StakeholderId, addressHash)
-import           Pos.Util.Iterator         (nextItem)
-=======
 import           Control.Monad.Trans.Resource (ResourceT)
 import           Data.Conduit                 (Source, mapOutput)
 import qualified Data.HashSet                 as HS
 import qualified Database.RocksDB             as Rocks
 
-import           Pos.Binary.Class             (encodeStrict)
+import           Pos.Binary.Class             (encode)
 import           Pos.Crypto                   (PublicKey, pskIssuerPk,
                                                verifyProxySecretKey)
 import           Pos.DB                       (RocksBatchOp (..), encodeWithKeyPrefix)
@@ -69,7 +50,6 @@
 import           Pos.Delegation.Cede.Types    (DlgEdgeAction (..))
 import           Pos.Delegation.Helpers       (isRevokePsk)
 import           Pos.Types                    (ProxySKHeavy, StakeholderId, addressHash)
->>>>>>> 24ef0304
 
 ----------------------------------------------------------------------------
 -- Getters/direct accessors
@@ -161,29 +141,10 @@
 pskKey s = "d/p/" <> encode s
 
 transDlgKey :: StakeholderId -> ByteString
-transDlgKey s = "d/t/" <> encodeStrict s
+transDlgKey s = "d/t/" <> encode s
 
 iterTransRevPrefix :: ByteString
 iterTransRevPrefix = "d/tr/"
 
 transRevDlgKey :: PublicKey -> ByteString
-<<<<<<< HEAD
-transRevDlgKey pk = "d/tb/" <> encode pk
-
-----------------------------------------------------------------------------
--- Helper functions
-----------------------------------------------------------------------------
-
--- | For each stakeholder, say who has delegated to that stakeholder.
---
--- NB. It's not called @getIssuers@ because we already have issuers (i.e.
--- block issuers)
-getDelegators :: MonadRealDB m => m (HashMap StakeholderId [StakeholderId])
-getDelegators = runDlgTransMapIterator (step mempty) identity
-  where
-    step hm = nextItem >>= maybe (pure hm) (\(iss, addressHash -> del) -> do
-        let curList = HM.lookupDefault [] del hm
-        step (HM.insert del (iss:curList) hm))
-=======
-transRevDlgKey = encodeWithKeyPrefix @DlgTransRevIter
->>>>>>> 24ef0304
+transRevDlgKey = encodeWithKeyPrefix @DlgTransRevIter
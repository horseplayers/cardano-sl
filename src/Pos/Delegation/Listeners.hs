{-# LANGUAGE RankNTypes          #-}
{-# LANGUAGE ScopedTypeVariables #-}

-- | Server listeners for delegation logic

module Pos.Delegation.Listeners
       ( delegationListeners
       , delegationStubListeners

       , handleSendProxySK
       , handleConfirmProxySK
       , handleCheckProxySKConfirmed
       ) where

<<<<<<< HEAD
import           Data.Proxy                 (Proxy (..))
import           Data.Time.Clock            (getCurrentTime)
import           Formatting                 (build, sformat, shown, (%))
import           System.Wlog                (WithLogger, logDebug, logInfo)
import           Universum

import           Pos.Binary.Communication   ()
import           Pos.Communication.Protocol (Listener, ListenerSpec, OutSpecs,
                                             SendActions (..), listenerConv,
                                             listenerOneMsg, mergeLs, oneMsgH, sendTo,
                                             toOutSpecs)
import           Pos.Communication.Util     (stubListenerOneMsg)
import           Pos.Context                (getNodeContext, ncBlkSemaphore,
                                             ncPropagation)
import           Pos.Delegation.Logic       (ConfirmPskEpochVerdict (..),
                                             PskEpochVerdict (..), PskSimpleVerdict (..),
                                             invalidateProxyCaches, isProxySKConfirmed,
                                             processConfirmProxySk, processProxySKEpoch,
                                             processProxySKSimple,
                                             runDelegationStateAction)
import           Pos.Delegation.Methods     (sendProxyConfirmSK, sendProxySKEpoch,
                                             sendProxySKSimple)
import           Pos.Delegation.Types       (CheckProxySKConfirmed (..),
                                             CheckProxySKConfirmedRes (..),
                                             ConfirmProxySK (..), SendProxySK (..))
import           Pos.DHT.Model              (sendToNeighbors)
import           Pos.Types                  (ProxySKEpoch)
import           Pos.WorkMode               (WorkMode)
=======
import           Data.Proxy               (Proxy (..))
import           Formatting               (build, sformat, shown, (%))
import           Node                     (ListenerAction (..), SendActions (..), sendTo)
import           System.Wlog              (WithLogger, logDebug, logInfo)
import           Universum


import           Pos.Binary.Communication ()
import           Pos.Communication.BiP    (BiP (..))
import           Pos.Context              (getNodeContext, ncBlkSemaphore, ncPropagation)
import           Pos.Delegation.Logic     (ConfirmPskEpochVerdict (..),
                                           PskEpochVerdict (..), PskSimpleVerdict (..),
                                           isProxySKConfirmed, processConfirmProxySk,
                                           processProxySKEpoch, processProxySKSimple,
                                           runDelegationStateAction)
import           Pos.Delegation.Methods   (sendProxyConfirmSK, sendProxySKEpoch,
                                           sendProxySKSimple)
import           Pos.Delegation.Types     (CheckProxySKConfirmed (..),
                                           CheckProxySKConfirmedRes (..),
                                           ConfirmProxySK (..), SendProxySK (..))
import           Pos.DHT.Model            (sendToNeighbors)
import           Pos.Types                (ProxySKEpoch)
import           Pos.Util                 (stubListenerOneMsg)
import           Pos.WorkMode             (WorkMode)
>>>>>>> bd270895

-- | Listeners for requests related to delegation processing.
delegationListeners
    :: WorkMode ssc m
    => ([ListenerSpec m], OutSpecs)
delegationListeners = mergeLs
    [ handleSendProxySK
    , handleConfirmProxySK
    , handleCheckProxySKConfirmed
    ]

delegationStubListeners
    :: WithLogger m
    => ([ListenerSpec m], OutSpecs)
delegationStubListeners = mergeLs
    [ stubListenerOneMsg (Proxy :: Proxy SendProxySK)
    , stubListenerOneMsg (Proxy :: Proxy ConfirmProxySK)
    , stubListenerOneMsg (Proxy :: Proxy CheckProxySKConfirmed)
    ]

----------------------------------------------------------------------------
-- PSKs propagation
----------------------------------------------------------------------------

-- | Handler 'SendProxySK' event.
handleSendProxySK
    :: forall ssc m.
       (WorkMode ssc m)
    => (ListenerSpec m, OutSpecs)
handleSendProxySK = listenerOneMsg outSpecs $
    \_ _ sendActions (pr :: SendProxySK) -> handleDo sendActions pr
  where
    handleDo sendActions req@(SendProxySKSimple pSk) = do
        logDebug $ sformat ("Got request to handle heavyweight psk: "%build) pSk
        verdict <- processProxySKSimple pSk
        logDebug $ sformat ("The verdict for cert "%build%" is: "%shown) pSk verdict
        doPropagate <- ncPropagation <$> getNodeContext
        if | verdict == PSIncoherent -> do
               -- We're probably updating state over epoch, so leaders
               -- can be calculated incorrectly.
               blkSemaphore <- ncBlkSemaphore <$> getNodeContext
               void $ liftIO $ readMVar blkSemaphore
               handleDo sendActions req
           | verdict == PSAdded && doPropagate -> do
               logDebug $ sformat ("Propagating heavyweight PSK: "%build) pSk
               sendProxySKSimple' pSk sendActions
           | otherwise -> pass
    handleDo sendActions (SendProxySKEpoch pSk) = do
        logDebug "Got request on handleGetHeaders"
        logDebug $ sformat ("Got request to handle lightweight psk: "%build) pSk
        -- do it in worker once in ~sometimes instead of on every request
        verdict <- processProxySKEpoch pSk
        logResult verdict
        propagateProxySKEpoch verdict pSk sendActions
      where
        logResult PEAdded =
            logInfo $ sformat ("Got valid related proxy secret key: "%build) pSk
        logResult PERemoved =
            logInfo $
            sformat ("Removing keys from issuer because got "%
                     "self-signed revocation: "%build) pSk
        logResult verdict =
            logDebug $
            sformat ("Got proxy signature that wasn't accepted. Reason: "%shown) verdict

    outSpecs = spec1 <> spec2 <> spec3

    (sendProxySKSimple', spec1) = sendProxySKSimple
    (sendProxySKEpoch', spec2) = sendProxySKEpoch
    (sendProxyConfirmSK', spec3) = sendProxyConfirmSK

    -- | Propagates lightweight PSK depending on the 'ProxyEpochVerdict'.
    propagateProxySKEpoch
      :: (WorkMode ssc m)
      => PskEpochVerdict -> ProxySKEpoch -> SendActions m -> m ()
    propagateProxySKEpoch PEUnrelated pSk sendActions =
        whenM (ncPropagation <$> getNodeContext) $ do
            logDebug $ sformat ("Propagating lightweight PSK: "%build) pSk
            sendProxySKEpoch' pSk sendActions
    propagateProxySKEpoch PEAdded pSk sendActions = sendProxyConfirmSK' pSk sendActions
    propagateProxySKEpoch _ _ _ = pass

----------------------------------------------------------------------------
-- Light PSKs backpropagation (confirmations)
----------------------------------------------------------------------------

handleConfirmProxySK
    :: forall ssc m.
       (WorkMode ssc m)
    => (ListenerSpec m, OutSpecs)
handleConfirmProxySK = listenerOneMsg outSpecs $
    \_ _ sendActions ((o@(ConfirmProxySK pSk proof)) :: ConfirmProxySK) -> do
        logDebug $ sformat ("Got request to handle confirmation for psk: "%build) pSk
        verdict <- processConfirmProxySk pSk proof
        propagateConfirmProxySK verdict o sendActions
  where
    outSpecs = toOutSpecs [oneMsgH (Proxy :: Proxy ConfirmProxySK)]

    propagateConfirmProxySK
        :: forall ssc m. (WorkMode ssc m)
        => ConfirmPskEpochVerdict
        -> ConfirmProxySK
        -> SendActions m
        -> m ()
    propagateConfirmProxySK CPValid
                            confPSK@(ConfirmProxySK pSk _)
                            sendActions = do
        whenM (ncPropagation <$> getNodeContext) $ do
            logDebug $ sformat ("Propagating psk confirmation for psk: "%build) pSk
            sendToNeighbors sendActions confPSK
    propagateConfirmProxySK _ _ _ = pure ()

handleCheckProxySKConfirmed
    :: forall ssc m.
       (WorkMode ssc m)
    => (ListenerSpec m, OutSpecs)
handleCheckProxySKConfirmed = listenerOneMsg outSpecs $
    \_ peerId sendActions (CheckProxySKConfirmed pSk :: CheckProxySKConfirmed) -> do
        logDebug $ sformat ("Got request to check if psk: "%build%" was delivered.") pSk
        res <- runDelegationStateAction $ isProxySKConfirmed pSk
        sendTo sendActions peerId $ CheckProxySKConfirmedRes res
  where
    outSpecs = toOutSpecs [oneMsgH (Proxy :: Proxy CheckProxySKConfirmedRes)]<|MERGE_RESOLUTION|>--- conflicted
+++ resolved
@@ -12,26 +12,25 @@
        , handleCheckProxySKConfirmed
        ) where
 
-<<<<<<< HEAD
 import           Data.Proxy                 (Proxy (..))
-import           Data.Time.Clock            (getCurrentTime)
 import           Formatting                 (build, sformat, shown, (%))
+import           Node                       (ListenerAction (..))
+import           Pos.Communication.Util     (stubListenerOneMsg)
 import           System.Wlog                (WithLogger, logDebug, logInfo)
 import           Universum
+
 
 import           Pos.Binary.Communication   ()
 import           Pos.Communication.Protocol (Listener, ListenerSpec, OutSpecs,
                                              SendActions (..), listenerConv,
                                              listenerOneMsg, mergeLs, oneMsgH, sendTo,
                                              toOutSpecs)
-import           Pos.Communication.Util     (stubListenerOneMsg)
 import           Pos.Context                (getNodeContext, ncBlkSemaphore,
                                              ncPropagation)
 import           Pos.Delegation.Logic       (ConfirmPskEpochVerdict (..),
                                              PskEpochVerdict (..), PskSimpleVerdict (..),
-                                             invalidateProxyCaches, isProxySKConfirmed,
-                                             processConfirmProxySk, processProxySKEpoch,
-                                             processProxySKSimple,
+                                             isProxySKConfirmed, processConfirmProxySk,
+                                             processProxySKEpoch, processProxySKSimple,
                                              runDelegationStateAction)
 import           Pos.Delegation.Methods     (sendProxyConfirmSK, sendProxySKEpoch,
                                              sendProxySKSimple)
@@ -41,32 +40,6 @@
 import           Pos.DHT.Model              (sendToNeighbors)
 import           Pos.Types                  (ProxySKEpoch)
 import           Pos.WorkMode               (WorkMode)
-=======
-import           Data.Proxy               (Proxy (..))
-import           Formatting               (build, sformat, shown, (%))
-import           Node                     (ListenerAction (..), SendActions (..), sendTo)
-import           System.Wlog              (WithLogger, logDebug, logInfo)
-import           Universum
-
-
-import           Pos.Binary.Communication ()
-import           Pos.Communication.BiP    (BiP (..))
-import           Pos.Context              (getNodeContext, ncBlkSemaphore, ncPropagation)
-import           Pos.Delegation.Logic     (ConfirmPskEpochVerdict (..),
-                                           PskEpochVerdict (..), PskSimpleVerdict (..),
-                                           isProxySKConfirmed, processConfirmProxySk,
-                                           processProxySKEpoch, processProxySKSimple,
-                                           runDelegationStateAction)
-import           Pos.Delegation.Methods   (sendProxyConfirmSK, sendProxySKEpoch,
-                                           sendProxySKSimple)
-import           Pos.Delegation.Types     (CheckProxySKConfirmed (..),
-                                           CheckProxySKConfirmedRes (..),
-                                           ConfirmProxySK (..), SendProxySK (..))
-import           Pos.DHT.Model            (sendToNeighbors)
-import           Pos.Types                (ProxySKEpoch)
-import           Pos.Util                 (stubListenerOneMsg)
-import           Pos.WorkMode             (WorkMode)
->>>>>>> bd270895
 
 -- | Listeners for requests related to delegation processing.
 delegationListeners

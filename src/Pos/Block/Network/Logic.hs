{-# LANGUAGE AllowAmbiguousTypes #-}
{-# LANGUAGE ScopedTypeVariables #-}

-- | Network-related logic that's mostly methods and dialogs between
-- nodes. Also see "Pos.Block.Network.Retrieval" for retrieval worker
-- loop logic.
module Pos.Block.Network.Logic
       (
         BlockNetLogicException (..)
       , triggerRecovery
       , requestTipOuts
       , requestTip

       , handleUnsolicitedHeaders
       , mkHeadersRequest
       , requestHeaders

       , mkBlocksRequest
       , handleBlocks
       ) where

import           Universum

import           Control.Concurrent.STM     (isFullTBQueue, readTVar, writeTBQueue,
                                             writeTVar)
import           Control.Exception          (Exception (..))
import           Control.Lens               (_Wrapped)
import qualified Data.List.NonEmpty         as NE
import qualified Data.Text.Buildable        as B
<<<<<<< HEAD
import           Ether.Internal             (HasLens (..))
import           Formatting                 (bprint, build, sformat, shown, stext, (%))
=======
import qualified Ether
import           Formatting                 (bprint, build, builder, sformat, shown,
                                             stext, (%))
>>>>>>> f95443a5
import           Mockable                   (fork)
import           Paths_cardano_sl           (version)
import           Serokell.Data.Memory.Units (unitBuilder)
import           Serokell.Util.Text         (listJson)
import           Serokell.Util.Verify       (VerificationRes (..), formatFirstError)
import           System.Wlog                (logDebug, logInfo, logWarning)

import           Pos.Binary.Class           (biSize)
import           Pos.Binary.Communication   ()
import           Pos.Binary.Txp             ()
import           Pos.Block.Core             (Block, BlockHeader, blockHeader)
import           Pos.Block.Logic            (ClassifyHeaderRes (..),
                                             ClassifyHeadersRes (..), classifyHeaders,
                                             classifyNewHeader, getHeadersOlderExp,
                                             lcaWithMainChain, needRecovery,
                                             verifyAndApplyBlocks, withBlkSemaphore)
import qualified Pos.Block.Logic            as L
import           Pos.Block.Network.Announce (announceBlock)
import           Pos.Block.Network.Types    (MsgGetBlocks (..), MsgGetHeaders (..),
                                             MsgHeaders (..))
import           Pos.Block.Pure             (verifyHeaders)
import           Pos.Block.RetrievalQueue   (BlockRetrievalQueue, BlockRetrievalTask (..))
import           Pos.Block.Types            (Blund)
import           Pos.Communication.Limits   (recvLimited)
import           Pos.Communication.Protocol (Conversation (..), ConversationActions (..),
                                             NodeId, OutSpecs, SendActions (..), convH,
                                             toOutSpecs)
import           Pos.Context                (BlockRetrievalQueueTag, LastKnownHeaderTag,
                                             recoveryCommGuard, recoveryInProgress)
import           Pos.Core                   (HasHeaderHash (..), HeaderHash, gbHeader,
                                             headerHashG, isMoreDifficult, prevBlockL)
import           Pos.Crypto                 (shortHashF)
import           Pos.DB.Block               (blkGetHeader)
import qualified Pos.DB.DB                  as DB
import           Pos.Discovery              (converseToNeighbors)
import           Pos.Exception              (cardanoExceptionFromException,
                                             cardanoExceptionToException)
import           Pos.Reporting.Methods      (reportMisbehaviourSilent)
import           Pos.Ssc.Class              (SscHelpersClass, SscWorkersClass)
import           Pos.Util                   (inAssertMode, _neHead, _neLast)
import           Pos.Util.Chrono            (NE, NewestFirst (..), OldestFirst (..))
import           Pos.Util.JsonLog           (jlAdoptedBlock)
import           Pos.Util.TimeWarp          (CanJsonLog (..))
import           Pos.WorkMode.Class         (WorkMode)

----------------------------------------------------------------------------
-- Exceptions
----------------------------------------------------------------------------

data BlockNetLogicException
    = DialogUnexpected Text
      -- ^ Node's response in any network/block related logic was
      -- unexpected.
    | BlockNetLogicInternal Text
      -- ^ We don't expect this to happen. Most probably it's internal
      -- logic error.
    deriving (Show)

instance B.Buildable BlockNetLogicException where
    build e = bprint ("BlockNetLogicException: "%shown) e

instance Exception BlockNetLogicException where
    toException = cardanoExceptionToException
    fromException = cardanoExceptionFromException
    displayException = toString . pretty

----------------------------------------------------------------------------
-- Recovery
----------------------------------------------------------------------------

-- | Start recovery based on established communication. “Starting recovery”
-- means simply sending all our neighbors a 'MsgGetHeaders' message (see
-- 'requestTip'), so sometimes 'triggerRecovery' is used simply to ask for
-- tips (e.g. in 'queryBlocksWorker').
--
-- Note that when recovery is in progress (see 'recoveryInProgress'),
-- 'triggerRecovery' does nothing. It's okay because when recovery is in
-- progress and 'ncRecoveryHeader' is full, we'll be requesting blocks anyway
-- and until we're finished we shouldn't be asking for new blocks.
triggerRecovery :: forall ssc ctx m.
    (SscWorkersClass ssc, WorkMode ssc ctx m)
    => SendActions m -> m ()
triggerRecovery sendActions = unlessM recoveryInProgress $ do
<<<<<<< HEAD
    logDebug "Recovery started, requesting tips from neighbors"
    converseToNeighbors sendActions (pure . Conversation . requestTip) `catch`
        \(e :: SomeException) -> do
           logDebug ("Error happened in triggerRecovery: " <> show e)
           throwM e
    logDebug "Finished requesting tips for recovery"
=======
    logDebug "Recovery triggered, requesting tips from neighbors"
    reifyMsgLimit (Proxy @(MsgHeaders ssc)) $ \limitProxy -> do
        converseToNeighbors sendActions (pure . Conversation . requestTip limitProxy) `catch`
            \(e :: SomeException) -> do
               logDebug ("Error happened in triggerRecovery: " <> show e)
               throwM e
        logDebug "Finished requesting tips for recovery"
>>>>>>> f95443a5

requestTipOuts :: OutSpecs
requestTipOuts =
    toOutSpecs [ convH (Proxy :: Proxy MsgGetHeaders)
                       (Proxy :: Proxy (MsgHeaders ssc)) ]

-- | Is used if we're recovering after offline and want to know what's
-- current blockchain state. Sends "what's your current tip" request
-- to everybody we know.
requestTip
    :: forall ssc ctx m.
       (SscWorkersClass ssc, WorkMode ssc ctx m)
    => NodeId
    -> ConversationActions MsgGetHeaders (MsgHeaders ssc) m
    -> m ()
requestTip nodeId conv = do
    logDebug "Requesting tip..."
    send conv (MsgGetHeaders [] Nothing)
    whenJustM (recvLimited conv) handleTip
  where
    handleTip (MsgHeaders (NewestFirst (tip:|[]))) = do
        logDebug $ sformat ("Got tip "%shortHashF%", processing") (headerHash tip)
        handleUnsolicitedHeader tip nodeId
    handleTip _ = pass

----------------------------------------------------------------------------
-- Headers processing
----------------------------------------------------------------------------

-- | Make 'GetHeaders' message using our main chain. This function
-- chooses appropriate 'from' hashes and puts them into 'GetHeaders'
-- message.
mkHeadersRequest
    :: forall ssc ctx m.
       WorkMode ssc ctx m
    => HeaderHash -> m (Maybe MsgGetHeaders)
mkHeadersRequest upto = do
    uHdr <- blkGetHeader @ssc upto
    runMaybeT $ do
        -- no reason to make a request when we already have the latest header
        guard (isNothing uHdr)
        bHeaders <- MaybeT $ nonEmpty . toList <$> getHeadersOlderExp @ssc Nothing
        pure $ MsgGetHeaders (toList bHeaders) (Just upto)

-- Second case of 'handleBlockheaders'
handleUnsolicitedHeaders
    :: forall ssc ctx m.
       (SscWorkersClass ssc, WorkMode ssc ctx m)
    => NonEmpty (BlockHeader ssc)
    -> NodeId
    -> m ()
handleUnsolicitedHeaders (header :| []) nodeId =
    handleUnsolicitedHeader header nodeId
-- TODO: ban node for sending more than one unsolicited header.
handleUnsolicitedHeaders (h:|hs) _ = do
    logWarning "Someone sent us nonzero amount of headers we didn't expect"
    logWarning $ sformat ("Here they are: "%listJson) (h:hs)

handleUnsolicitedHeader
    :: forall ssc ctx m.
       (SscWorkersClass ssc, WorkMode ssc ctx m)
    => BlockHeader ssc
    -> NodeId
    -> m ()
handleUnsolicitedHeader header nodeId = do
    logDebug $ sformat
        ("handleUnsolicitedHeader: single header "%shortHashF%
         " was propagated, processing")
        hHash
    classificationRes <- classifyNewHeader header
    -- TODO: should we set 'To' hash to hash of header or leave it unlimited?
    case classificationRes of
        CHContinues -> do
            logDebug $ sformat continuesFormat hHash
            addHeaderToBlockRequestQueue nodeId header True
        CHAlternative -> do
            logDebug $ sformat alternativeFormat hHash
            addHeaderToBlockRequestQueue nodeId header False
        CHUseless reason -> logDebug $ sformat uselessFormat hHash reason
        CHInvalid _ -> do
            logWarning $ sformat ("handleUnsolicited: header "%shortHashF%
                                " is invalid") hHash
            pass -- TODO: ban node for sending invalid block.
  where
    hHash = headerHash header
    continuesFormat =
        "Header " %shortHashF %
        " is a good continuation of our chain, will process"
    alternativeFormat =
        "Header " %shortHashF %
        " potentially represents good alternative chain, will process"
    uselessFormat =
        "Header " %shortHashF % " is useless for the following reason: " %stext

-- | Result of 'matchHeadersRequest'
data MatchReqHeadersRes
    = MRGood
      -- ^ Headers were indeed requested and precisely match our
      -- request
    | MRUnexpected Text
      -- ^ Headers don't represent valid response to our
      -- request. Reason is attached.
    deriving (Show)

matchRequestedHeaders
    :: (SscHelpersClass ssc)
    => NewestFirst NE (BlockHeader ssc) -> MsgGetHeaders -> Bool -> MatchReqHeadersRes
matchRequestedHeaders headers mgh@MsgGetHeaders {..} inRecovery =
    let newTip = headers ^. _Wrapped . _neHead
        startHeader = headers ^. _Wrapped . _neLast
        startMatches =
            or [ (startHeader ^. headerHashG) `elem` mghFrom
               , (startHeader ^. prevBlockL) `elem` mghFrom
               ]
        mghToMatches
            | inRecovery = True
            | isNothing mghTo = True
            | otherwise = Just (headerHash newTip) == mghTo
        verRes = verifyHeaders (headers & _Wrapped %~ toList)
    in if | not startMatches ->
            MRUnexpected $ sformat ("start (from) header "%build%
                                    " doesn't match request "%build)
                                   startHeader mgh
          | not mghToMatches ->
            MRUnexpected $ sformat ("finish (to) header "%build%
                                    " doesn't match request "%build%
                                    ", recovery: "%shown%", newTip:"%build)
                                   mghTo mgh inRecovery newTip
          | VerFailure errs <- verRes ->
              MRUnexpected $ "headers are bad: " <> formatFirstError errs
          | otherwise -> MRGood

requestHeaders
    :: forall ssc ctx m.
       (SscWorkersClass ssc, WorkMode ssc ctx m)
    => (NewestFirst NE (BlockHeader ssc) -> m ())
    -> MsgGetHeaders
    -> NodeId
    -> ConversationActions MsgGetHeaders (MsgHeaders ssc) m
    -> m ()
requestHeaders cont mgh nodeId conv = do
    logDebug $ sformat ("requestHeaders: withConnection: sending "%build) mgh
    send conv mgh
    mHeaders <- recvLimited conv
    inRecovery <- needRecovery @ssc
    logDebug $ sformat ("requestHeaders: inRecovery = "%shown) inRecovery
    flip (maybe onNothing) mHeaders $ \(MsgHeaders headers) -> do
        logDebug $ sformat
            ("requestHeaders: withConnection: received "%listJson%
             " from nodeId "%build%" of total size "%builder)
            (map headerHash headers) nodeId (unitBuilder $ biSize headers)
        case matchRequestedHeaders headers mgh inRecovery of
            MRGood           -> do
                handleRequestedHeaders cont headers
            MRUnexpected msg -> handleUnexpected headers msg
  where
    onNothing = do
        logWarning "requestHeaders: received Nothing, waiting for MsgHeaders"
        throwM $ DialogUnexpected $
            sformat ("requestHeaders: received Nothing from "%build) nodeId
    handleUnexpected hs msg = do
        -- TODO: ban node for sending unsolicited header in conversation
        logWarning $ sformat
            ("requestHeaders: headers received were not requested or are invalid"%
             ", peer id: "%build%", reason:"%stext)
            nodeId msg
        logWarning $ sformat
            ("requestHeaders: unexpected or invalid headers: "%listJson) hs
        throwM $ DialogUnexpected $
            sformat ("requestHeaders: received unexpected headers from "%build) nodeId

-- First case of 'handleBlockheaders'
handleRequestedHeaders
    :: forall ssc ctx m.
       WorkMode ssc ctx m
    => (NewestFirst NE (BlockHeader ssc) -> m ())
    -> NewestFirst NE (BlockHeader ssc)
    -> m ()
handleRequestedHeaders cont headers = do
    classificationRes <- classifyHeaders headers
    let newestHeader = headers ^. _Wrapped . _neHead
        newestHash = headerHash newestHeader
        oldestHash = headerHash $ headers ^. _Wrapped . _neLast
    case classificationRes of
        CHsValid lcaChild -> do
            let lcaHash = lcaChild ^. prevBlockL
            let headers' = NE.takeWhile ((/= lcaHash) . headerHash)
                                        (getNewestFirst headers)
            logDebug $ sformat validFormat (headerHash lcaChild)newestHash
            case nonEmpty headers' of
                Nothing ->
                    throwM $ BlockNetLogicInternal $
                        "handleRequestedHeaders: couldn't find LCA child " <>
                        "within headers returned, most probably classifyHeaders is broken"
                Just headersPostfix ->
                    cont (NewestFirst headersPostfix)
        CHsUseless reason -> do
            let msg = sformat uselessFormat oldestHash newestHash reason
            logDebug msg
            -- It's weird to have useless headers in recovery mode.
            whenM recoveryInProgress $ throwM $ BlockNetLogicInternal msg
        CHsInvalid reason -> do
             -- TODO: ban node for sending invalid block.
            let msg = sformat invalidFormat oldestHash newestHash reason
            logDebug msg
            throwM $ DialogUnexpected msg
  where
    validFormat =
        "Received valid headers, can request blocks from " %shortHashF % " to " %shortHashF
    genericFormat what =
        "Chain of headers from " %shortHashF % " to " %shortHashF %
        " is "%what%" for the following reason: " %stext
    uselessFormat = genericFormat "useless"
    invalidFormat = genericFormat "invalid"

----------------------------------------------------------------------------
-- Putting things into request queue
----------------------------------------------------------------------------

-- | Given a valid blockheader and nodeid, this function will put them into
-- download queue and they will be processed later.
addHeaderToBlockRequestQueue
    :: forall ssc ctx m.
       (WorkMode ssc ctx m)
    => NodeId
    -> BlockHeader ssc
    -> Bool -- Continues?
    -> m ()
addHeaderToBlockRequestQueue nodeId header continues = do
<<<<<<< HEAD
    queue <- view (lensOf @BlockRetrievalQueueTag)
    recHeaderVar <- view (lensOf @RecoveryHeaderTag)
    lastKnownH <- view (lensOf @LastKnownHeaderTag)
=======
    logDebug $ sformat ("addToBlockRequestQueue, : "%build) header
    queue <- Ether.ask @BlockRetrievalQueueTag
    lastKnownH <- Ether.ask @LastKnownHeaderTag
>>>>>>> f95443a5
    added <- atomically $ do
        updateLastKnownHeader lastKnownH header
        addTaskToBlockRequestQueue nodeId queue $
            BlockRetrievalTask { brtHeader = header, brtContinues = continues }
    if added
    then logDebug $ sformat ("Added headers to block request queue: nodeId="%build%
                             ", header="%build)
                            nodeId (headerHash header)
    else logWarning $ sformat ("Failed to add headers from "%build%
                               " to block retrieval queue: queue is full")
                              nodeId

addTaskToBlockRequestQueue
    :: NodeId
    -> BlockRetrievalQueue ssc
    -> BlockRetrievalTask ssc
    -> STM Bool
addTaskToBlockRequestQueue nodeId queue task = do
    ifM (isFullTBQueue queue)
        (pure False)
        (True <$ writeTBQueue queue (nodeId, task))

updateLastKnownHeader
    :: TVar (Maybe (BlockHeader ssc))
    -> BlockHeader ssc
    -> STM ()
<<<<<<< HEAD
updateRecoveryHeader nodeId recHeaderVar lastKnownH recoveryTip = do
     oldV <- readTVar lastKnownH
     when (maybe True (recoveryTip `isMoreDifficult`) oldV) $
         writeTVar lastKnownH (Just recoveryTip)
     let replace = tryTakeTMVar recHeaderVar >>= \case
             Just (_, header')
                 | not (recoveryTip `isMoreDifficult` header') -> pass
             _ -> putTMVar recHeaderVar (nodeId, recoveryTip)
     tryReadTMVar recHeaderVar >>= \case
         Nothing -> replace
         Just (_,curRecHeader) ->
             when (recoveryTip `isMoreDifficult` curRecHeader) replace
  where
    a `isMoreDifficult` b = a ^. difficultyL > b ^. difficultyL
=======
updateLastKnownHeader lastKnownH header = do
    oldV <- readTVar lastKnownH
    let needUpdate = maybe True (header `isMoreDifficult`) oldV
    when needUpdate $ writeTVar lastKnownH (Just header)
>>>>>>> f95443a5

----------------------------------------------------------------------------
-- Handling blocks
----------------------------------------------------------------------------

-- | Make message which requests chain of blocks which is based on our
-- tip. LcaChild is the first block after LCA we don't
-- know. WantedBlock is the newest one we want to get.
mkBlocksRequest :: HeaderHash -> HeaderHash -> MsgGetBlocks
mkBlocksRequest lcaChild wantedBlock =
    MsgGetBlocks
    { mgbFrom = lcaChild
    , mgbTo = wantedBlock
    }

handleBlocks
    :: forall ssc ctx m.
       (SscWorkersClass ssc, WorkMode ssc ctx m)
    => NodeId
    -> OldestFirst NE (Block ssc)
    -> SendActions m
    -> m ()
handleBlocks nodeId blocks sendActions = do
    logDebug "handleBlocks: processing"
    inAssertMode $
        logInfo $
            sformat ("Processing sequence of blocks: " %listJson % "...") $
                    fmap headerHash blocks
    maybe onNoLca (handleBlocksWithLca nodeId sendActions blocks) =<<
        lcaWithMainChain (map (view blockHeader) blocks)
    inAssertMode $ logDebug $ "Finished processing sequence of blocks"
  where
    onNoLca = logWarning $
        "Sequence of blocks can't be processed, because there is no LCA. " <>
        "Probably rollback happened in parallel"

handleBlocksWithLca
    :: forall ssc ctx m.
       (SscWorkersClass ssc, WorkMode ssc ctx m)
    => NodeId
    -> SendActions m
    -> OldestFirst NE (Block ssc)
    -> HeaderHash
    -> m ()
handleBlocksWithLca nodeId sendActions blocks lcaHash = do
    logDebug $ sformat lcaFmt lcaHash
    -- Head blund in result is the youngest one.
    toRollback <- DB.loadBlundsFromTipWhile $ \blk -> headerHash blk /= lcaHash
    maybe (applyWithoutRollback sendActions blocks)
          (applyWithRollback nodeId sendActions blocks lcaHash)
          (_Wrapped nonEmpty toRollback)
  where
    lcaFmt = "Handling block w/ LCA, which is "%shortHashF

applyWithoutRollback
    :: forall ssc ctx m.
       (WorkMode ssc ctx m, SscWorkersClass ssc)
    => SendActions m
    -> OldestFirst NE (Block ssc)
    -> m ()
applyWithoutRollback sendActions blocks = do
    logInfo $ sformat ("Trying to apply blocks w/o rollback: "%listJson) $
        fmap (view blockHeader) blocks
    withBlkSemaphore applyWithoutRollbackDo >>= \case
        Left err     ->
            onFailedVerifyBlocks (getOldestFirst blocks) err
        Right newTip -> do
            when (newTip /= newestTip) $
                logWarning $ sformat
                    ("Only blocks up to "%shortHashF%" were applied, "%
                     "newer were considered invalid")
                    newTip
            let toRelay =
                    fromMaybe (error "Listeners#applyWithoutRollback is broken") $
                    find (\b -> headerHash b == newTip) blocks
                prefix = blocks
                    & _Wrapped %~ NE.takeWhile ((/= newTip) . headerHash)
                    & map (view blockHeader)
                applied = NE.fromList $
                    getOldestFirst prefix <> one (toRelay ^. blockHeader)
            relayBlock sendActions toRelay
            logInfo $ blocksAppliedMsg applied
            for_ blocks $ jsonLog . jlAdoptedBlock
  where
    newestTip = blocks ^. _Wrapped . _neLast . headerHashG
    applyWithoutRollbackDo
        :: HeaderHash -> m (Either Text HeaderHash, HeaderHash)
    applyWithoutRollbackDo curTip = do
        logInfo "Verifying and applying blocks..."
        res <- verifyAndApplyBlocks False blocks
        logInfo "Verifying and applying blocks done"
        let newTip = either (const curTip) identity res
        pure (res, newTip)

applyWithRollback
    :: forall ssc ctx m.
       (WorkMode ssc ctx m, SscWorkersClass ssc)
    => NodeId
    -> SendActions m
    -> OldestFirst NE (Block ssc)
    -> HeaderHash
    -> NewestFirst NE (Blund ssc)
    -> m ()
applyWithRollback nodeId sendActions toApply lca toRollback = do
    logInfo $ sformat ("Trying to apply blocks w/ rollback: "%listJson)
        (map (view blockHeader) toApply)
    logInfo $ sformat ("Blocks to rollback "%listJson) toRollbackHashes
    res <- withBlkSemaphore $ \curTip -> do
        res <- L.applyWithRollback toRollback toApplyAfterLca
        pure (res, either (const curTip) identity res)
    case res of
        Left err -> logWarning $ "Couldn't apply blocks with rollback: " <> err
        Right newTip -> do
            logDebug $ sformat
                ("Finished applying blocks w/ rollback, relaying new tip: "%shortHashF)
                newTip
            reportRollback
            logInfo $ blocksRolledBackMsg (getNewestFirst toRollback)
            logInfo $ blocksAppliedMsg (getOldestFirst toApply)
            for_ (getOldestFirst toApply) $ jsonLog . jlAdoptedBlock
            relayBlock sendActions $ toApply ^. _Wrapped . _neLast
  where
    toRollbackHashes = fmap headerHash toRollback
    toApplyHashes = fmap headerHash toApply
    reportF =
        "Fork happened, data received from "%build%
        ". Blocks rolled back: "%listJson%
        ", blocks applied: "%listJson
    reportRollback =
        recoveryCommGuard $ do
            logDebug "Reporting rollback happened"
            reportMisbehaviourSilent version $
                sformat reportF nodeId toRollbackHashes toApplyHashes
    panicBrokenLca = error "applyWithRollback: nothing after LCA :<"
    toApplyAfterLca =
        OldestFirst $
        fromMaybe panicBrokenLca $ nonEmpty $
        NE.dropWhile ((lca /=) . (^. prevBlockL)) $
        getOldestFirst $ toApply

relayBlock
    :: forall ssc ctx m.
       (WorkMode ssc ctx m)
    => SendActions m -> Block ssc -> m ()
relayBlock _ (Left _)                  = logDebug "Not relaying Genesis block"
relayBlock sendActions (Right mainBlk) = do
    recoveryInProgress >>= \case
        True -> logDebug "Not relaying block in recovery mode"
        False -> do
            logDebug $ sformat ("Calling announceBlock for "%build%".") (mainBlk ^. gbHeader)
            void $ fork $ announceBlock sendActions $ mainBlk ^. gbHeader

----------------------------------------------------------------------------
-- Common logging / logic sink points
----------------------------------------------------------------------------

-- TODO: ban node for it!
onFailedVerifyBlocks
    :: forall ssc ctx m.
       (WorkMode ssc ctx m)
    => NonEmpty (Block ssc) -> Text -> m ()
onFailedVerifyBlocks blocks err = do
    logWarning $ sformat ("Failed to verify blocks: "%stext%"\n  blocks = "%listJson)
        err (fmap headerHash blocks)
    throwM $ DialogUnexpected err

blocksAppliedMsg
    :: forall a.
       HasHeaderHash a
    => NonEmpty a -> Text
blocksAppliedMsg (block :| []) =
    sformat ("Block has been adopted "%shortHashF) (headerHash block)
blocksAppliedMsg blocks =
    sformat ("Blocks have been adopted: "%listJson) (fmap (headerHash @a) blocks)

blocksRolledBackMsg
    :: forall a.
       HasHeaderHash a
    => NonEmpty a -> Text
blocksRolledBackMsg =
    sformat ("Blocks have been rolled back: "%listJson) . fmap (headerHash @a)<|MERGE_RESOLUTION|>--- conflicted
+++ resolved
@@ -27,14 +27,9 @@
 import           Control.Lens               (_Wrapped)
 import qualified Data.List.NonEmpty         as NE
 import qualified Data.Text.Buildable        as B
-<<<<<<< HEAD
 import           Ether.Internal             (HasLens (..))
-import           Formatting                 (bprint, build, sformat, shown, stext, (%))
-=======
-import qualified Ether
 import           Formatting                 (bprint, build, builder, sformat, shown,
                                              stext, (%))
->>>>>>> f95443a5
 import           Mockable                   (fork)
 import           Paths_cardano_sl           (version)
 import           Serokell.Data.Memory.Units (unitBuilder)
@@ -118,22 +113,12 @@
     (SscWorkersClass ssc, WorkMode ssc ctx m)
     => SendActions m -> m ()
 triggerRecovery sendActions = unlessM recoveryInProgress $ do
-<<<<<<< HEAD
-    logDebug "Recovery started, requesting tips from neighbors"
+    logDebug "Recovery triggered, requesting tips from neighbors"
     converseToNeighbors sendActions (pure . Conversation . requestTip) `catch`
         \(e :: SomeException) -> do
            logDebug ("Error happened in triggerRecovery: " <> show e)
            throwM e
     logDebug "Finished requesting tips for recovery"
-=======
-    logDebug "Recovery triggered, requesting tips from neighbors"
-    reifyMsgLimit (Proxy @(MsgHeaders ssc)) $ \limitProxy -> do
-        converseToNeighbors sendActions (pure . Conversation . requestTip limitProxy) `catch`
-            \(e :: SomeException) -> do
-               logDebug ("Error happened in triggerRecovery: " <> show e)
-               throwM e
-        logDebug "Finished requesting tips for recovery"
->>>>>>> f95443a5
 
 requestTipOuts :: OutSpecs
 requestTipOuts =
@@ -363,15 +348,9 @@
     -> Bool -- Continues?
     -> m ()
 addHeaderToBlockRequestQueue nodeId header continues = do
-<<<<<<< HEAD
+    logDebug $ sformat ("addToBlockRequestQueue, : "%build) header
     queue <- view (lensOf @BlockRetrievalQueueTag)
-    recHeaderVar <- view (lensOf @RecoveryHeaderTag)
     lastKnownH <- view (lensOf @LastKnownHeaderTag)
-=======
-    logDebug $ sformat ("addToBlockRequestQueue, : "%build) header
-    queue <- Ether.ask @BlockRetrievalQueueTag
-    lastKnownH <- Ether.ask @LastKnownHeaderTag
->>>>>>> f95443a5
     added <- atomically $ do
         updateLastKnownHeader lastKnownH header
         addTaskToBlockRequestQueue nodeId queue $
@@ -398,27 +377,10 @@
     :: TVar (Maybe (BlockHeader ssc))
     -> BlockHeader ssc
     -> STM ()
-<<<<<<< HEAD
-updateRecoveryHeader nodeId recHeaderVar lastKnownH recoveryTip = do
-     oldV <- readTVar lastKnownH
-     when (maybe True (recoveryTip `isMoreDifficult`) oldV) $
-         writeTVar lastKnownH (Just recoveryTip)
-     let replace = tryTakeTMVar recHeaderVar >>= \case
-             Just (_, header')
-                 | not (recoveryTip `isMoreDifficult` header') -> pass
-             _ -> putTMVar recHeaderVar (nodeId, recoveryTip)
-     tryReadTMVar recHeaderVar >>= \case
-         Nothing -> replace
-         Just (_,curRecHeader) ->
-             when (recoveryTip `isMoreDifficult` curRecHeader) replace
-  where
-    a `isMoreDifficult` b = a ^. difficultyL > b ^. difficultyL
-=======
 updateLastKnownHeader lastKnownH header = do
     oldV <- readTVar lastKnownH
     let needUpdate = maybe True (header `isMoreDifficult`) oldV
     when needUpdate $ writeTVar lastKnownH (Just header)
->>>>>>> f95443a5
 
 ----------------------------------------------------------------------------
 -- Handling blocks


-- | Wrappers on top of communication methods

module Pos.Communication.Methods
       ( sendTx
       , sendVote
       , sendUpdateProposal
       ) where

import           Formatting                 (build, sformat, (%))
import           System.Wlog                (logInfo)
import           Universum

import           Pos.Binary.Communication   ()
import           Pos.Binary.Core            ()
import           Pos.Binary.Relay           ()
import           Pos.Communication.Message  ()
import           Pos.Communication.Protocol (SendActions)
import           Pos.Communication.Relay    (invReqDataFlow)
import           Pos.Crypto                 (encodeHash, hash)
import           Pos.DB.Limits              (MonadDBLimits)
import           Pos.DHT.Model              (DHTNode)
import           Pos.Txp.Core.Types         (TxAux)
import           Pos.Txp.Network.Types      (TxMsgContents (..), TxMsgTag (..))
import           Pos.Update                 (ProposalMsgTag (..), UpId, UpdateProposal,
                                             UpdateVote, VoteMsgTag (..), mkVoteId)
import           Pos.WorkMode               (MinWorkMode)


-- | Send Tx to given address.
<<<<<<< HEAD
sendTx :: MinWorkMode m
       => SendActions m -> DHTNode -> TxAux -> m ()
=======
sendTx
    :: (MinWorkMode m, MonadDBLimits m)
    => SendActions m -> DHTNode -> TxAux -> m ()
>>>>>>> 627c41f5
sendTx sendActions addr (tx,w,d) =
    invReqDataFlow "tx" sendActions addr TxMsgTag (hash tx) (TxMsgContents tx w d)

-- Send UpdateVote to given address.
<<<<<<< HEAD
sendVote :: MinWorkMode m
         => SendActions m -> DHTNode -> UpdateVote -> m ()
=======
sendVote
    :: (MinWorkMode m, MonadDBLimits m)
    => SendActions m -> DHTNode -> UpdateVote -> m ()
>>>>>>> 627c41f5
sendVote sendActions addr vote =
    invReqDataFlow "UpdateVote" sendActions addr VoteMsgTag (mkVoteId vote) vote

-- Send UpdateProposal to given address.
sendUpdateProposal
<<<<<<< HEAD
    :: MinWorkMode m
=======
    :: (MinWorkMode m, MonadDBLimits m)
>>>>>>> 627c41f5
    => SendActions m
    -> DHTNode
    -> UpId
    -> UpdateProposal
    -> [UpdateVote]
    -> m ()
sendUpdateProposal sendActions addr upid proposal votes = do
    logInfo $ sformat ("Announcing proposal with id "%build%
                        " (base64 is "%build%")")
        upid (encodeHash upid)
    invReqDataFlow "UpdateProposal" sendActions addr ProposalMsgTag upid (proposal, votes)<|MERGE_RESOLUTION|>--- conflicted
+++ resolved
@@ -28,36 +28,22 @@
 
 
 -- | Send Tx to given address.
-<<<<<<< HEAD
-sendTx :: MinWorkMode m
-       => SendActions m -> DHTNode -> TxAux -> m ()
-=======
 sendTx
     :: (MinWorkMode m, MonadDBLimits m)
     => SendActions m -> DHTNode -> TxAux -> m ()
->>>>>>> 627c41f5
 sendTx sendActions addr (tx,w,d) =
     invReqDataFlow "tx" sendActions addr TxMsgTag (hash tx) (TxMsgContents tx w d)
 
 -- Send UpdateVote to given address.
-<<<<<<< HEAD
-sendVote :: MinWorkMode m
-         => SendActions m -> DHTNode -> UpdateVote -> m ()
-=======
 sendVote
     :: (MinWorkMode m, MonadDBLimits m)
     => SendActions m -> DHTNode -> UpdateVote -> m ()
->>>>>>> 627c41f5
 sendVote sendActions addr vote =
     invReqDataFlow "UpdateVote" sendActions addr VoteMsgTag (mkVoteId vote) vote
 
 -- Send UpdateProposal to given address.
 sendUpdateProposal
-<<<<<<< HEAD
-    :: MinWorkMode m
-=======
     :: (MinWorkMode m, MonadDBLimits m)
->>>>>>> 627c41f5
     => SendActions m
     -> DHTNode
     -> UpId

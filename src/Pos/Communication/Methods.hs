--- conflicted
+++ resolved
@@ -21,13 +21,9 @@
 import           System.Wlog                 (logDebug)
 import           Universum
 
-<<<<<<< HEAD
 import           Pos.Binary.Class            (Bi)
-import           Pos.Communication.Types     (SendBlockHeader (..))
-=======
 import           Pos.Communication.Types     (RequestBlockchainPart (..),
                                               SendBlockHeader (..))
->>>>>>> f48feead
 import           Pos.DHT                     (sendToNeighbors, sendToNode)
 import           Pos.Txp.Types.Communication (TxDataMsg (..))
 import           Pos.Types                   (HeaderHash, MainBlockHeader, Tx, TxWitness,
@@ -55,7 +51,7 @@
 
 -- | Query the blockchain part. Generic method.
 queryBlockchainPart
-    :: WorkMode ssc m
+    :: (WorkMode ssc m, Bi (RequestBlockchainPart ssc))
     => Maybe (HeaderHash ssc) -> Maybe (HeaderHash ssc) -> Maybe Word
     -> m ()
 queryBlockchainPart fromH toH mLen = do
@@ -65,12 +61,14 @@
 
 -- | Query for all the newest blocks until some given hash
 queryBlockchainUntil
-    :: WorkMode ssc m
+    :: (WorkMode ssc m, Bi (RequestBlockchainPart ssc))
     => HeaderHash ssc -> m ()
 queryBlockchainUntil hash = queryBlockchainPart Nothing (Just hash) Nothing
 
 -- | Query for possible new blocks on top of new blockchain.
-queryBlockchainFresh :: WorkMode ssc m => m ()
+queryBlockchainFresh
+    :: (WorkMode ssc m, Bi (RequestBlockchainPart ssc))
+    => m ()
 queryBlockchainFresh = queryBlockchainUntil . headerHash =<< getHeadBlock
 
 -- | Send Tx to given address.

{-# LANGUAGE ScopedTypeVariables #-}

-- | Higher-level functions working with GState DB.

module Pos.GState.GState
       ( prepareGStateDB
       , sanityCheckGStateDB
       , usingGStateSnapshot
       ) where

import           Universum

import           Control.Monad.Catch    (MonadMask)
import qualified Database.RocksDB       as Rocks
import           Ether.Internal         (HasLens (..))
import           System.Wlog            (WithLogger)

import           Pos.Context.Functions  (genesisUtxoM)
import           Pos.Core               (HeaderHash)
import           Pos.DB.Class           (MonadDB, MonadDBRead)
import           Pos.DB.GState.Balances (getRealTotalStake)
import           Pos.DB.GState.Common   (initGStateCommon, isInitialized, setInitialized)
import           Pos.DB.Rocks           (DB (..), MonadRealDB, NodeDBs (..),
                                         Snapshot (..), gStateDB, getNodeDBs,
                                         usingReadOptions, usingSnapshot)
<<<<<<< HEAD
import qualified Pos.Explorer.DB        as ExplorerDB
=======
import           Pos.Genesis            (GenesisUtxo (..))
>>>>>>> 6d85c7ef
import           Pos.GState.BlockExtra  (initGStateBlockExtra)
import           Pos.Ssc.GodTossing.DB  (initGtDB)
import           Pos.Txp.DB             (initGStateBalances, initGStateUtxo,
                                         sanityCheckBalances, sanityCheckUtxo)
import           Pos.Update.DB          (initGStateUS)

-- | Put missing initial data into GState DB.
prepareGStateDB ::
       forall ctx m.
       (MonadReader ctx m, HasLens GenesisUtxo ctx GenesisUtxo, MonadDB m)
    => HeaderHash
    -> m ()
prepareGStateDB initialTip = unlessM isInitialized $ do
    genesisUtxo <- genesisUtxoM

    initGStateCommon initialTip
    initGStateUtxo genesisUtxo
    initGtDB
    initGStateBalances genesisUtxo
    initGStateUS
    initGStateBlockExtra initialTip

    setInitialized

-- | Check that GState DB is consistent.
sanityCheckGStateDB
    :: forall m.
       (MonadDBRead m, MonadMask m, WithLogger m)
    => m ()
sanityCheckGStateDB = do
    sanityCheckBalances
    sanityCheckUtxo =<< getRealTotalStake
    ExplorerDB.sanityCheckBalances

usingGStateSnapshot :: (MonadRealDB ctx m, MonadMask m) => m a -> m a
usingGStateSnapshot action = do
    db <- _gStateDB <$> getNodeDBs
    let readOpts = rocksReadOpts db
    usingSnapshot db (\(Snapshot sn) ->
        usingReadOptions readOpts {Rocks.useSnapshot = Just sn} gStateDB action)<|MERGE_RESOLUTION|>--- conflicted
+++ resolved
@@ -23,11 +23,8 @@
 import           Pos.DB.Rocks           (DB (..), MonadRealDB, NodeDBs (..),
                                          Snapshot (..), gStateDB, getNodeDBs,
                                          usingReadOptions, usingSnapshot)
-<<<<<<< HEAD
 import qualified Pos.Explorer.DB        as ExplorerDB
-=======
 import           Pos.Genesis            (GenesisUtxo (..))
->>>>>>> 6d85c7ef
 import           Pos.GState.BlockExtra  (initGStateBlockExtra)
 import           Pos.Ssc.GodTossing.DB  (initGtDB)
 import           Pos.Txp.DB             (initGStateBalances, initGStateUtxo,

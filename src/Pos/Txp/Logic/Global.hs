--- conflicted
+++ resolved
@@ -23,21 +23,13 @@
 import           Pos.Util               (NE, NewestFirst (..), OldestFirst (..),
                                          inAssertMode)
 
-<<<<<<< HEAD
-import           Pos.Txp.Error       (TxpError (..))
-import           Pos.Txp.MemState    (MonadTxpMem (..))
-import           Pos.Txp.Toil        (BalancesView (..), BalancesView (..), DBTxp,
-                                      ToilModifier (..), ToilT, ToilVerFailure, applyTxp,
-                                      rollbackTxp, runDBTxp, runToilTGlobal, verifyTxp)
-import qualified Pos.Util.Modifier   as MM
-=======
 import           Pos.Txp.Error          (TxpError (..))
 import           Pos.Txp.MemState       (MonadTxpMem (..))
 import           Pos.Txp.Toil           (BalancesView (..), BalancesView (..), DBTxp,
-                                         TxpModifier (..), TxpT, TxpVerFailure, applyTxp,
-                                         rollbackTxp, runDBTxp, runTxpTGlobal, verifyTxp)
+                                         ToilModifier (..), ToilT, ToilVerFailure,
+                                         applyTxp, rollbackTxp, runDBTxp, runToilTGlobal,
+                                         verifyTxp)
 import qualified Pos.Util.Modifier      as MM
->>>>>>> 53e73b7d
 
 type TxpWorkMode m = (WithLogger m, MonadDB m, MonadTxpMem m, MonadThrow m)
 

--- conflicted
+++ resolved
@@ -40,14 +40,6 @@
 import           System.Wlog                 (CanLog, HasLoggerName)
 import           Universum
 
-<<<<<<< HEAD
-#ifdef WITH_ROCKS
-import qualified Pos.Modern.DB               as Modern
-import           Pos.Modern.Txp.Class        (MonadTxpLD (..))
-import           Pos.Ssc.Class.Storage       (SscStorageClassM)
-#endif
-=======
->>>>>>> e3a8bd01
 import           Pos.DHT.Model               (DHTResponseT, MonadDHT,
                                               MonadMessageDHT (..), WithDefaultMsgHeader)
 import           Pos.DHT.Real                (KademliaDHT)
@@ -55,6 +47,7 @@
 import           Pos.Modern.Txp.Class        (MonadTxpLD (..))
 import           Pos.Slotting                (MonadSlots (..))
 import           Pos.Ssc.Class.LocalData     (MonadSscLD (..))
+import           Pos.Ssc.Class.Storage       (SscStorageClassM)
 import           Pos.Ssc.Class.Storage       (MonadSscGS (..))
 import           Pos.State                   (MonadDB)
 import           Pos.Statistics.StatEntry    (StatLabel (..))
@@ -93,16 +86,8 @@
     } deriving (Functor, Applicative, Monad, MonadTimed, MonadThrow, MonadCatch,
                MonadMask, MonadIO, MonadDB ssc, HasLoggerName, MonadDialog s p,
                MonadDHT, MonadMessageDHT s, MonadSlots, WithDefaultMsgHeader,
-<<<<<<< HEAD
-               MonadJL, CanLog, MonadUtxoRead, MonadUtxo
-#ifdef WITH_ROCKS
-               , Modern.MonadDB ssc, MonadTxpLD ssc, MonadSscGS ssc, SscStorageClassM ssc
-#endif
-               )
-=======
                MonadJL, CanLog, MonadUtxoRead, MonadUtxo, Modern.MonadDB ssc,
-               MonadTxpLD ssc)
->>>>>>> e3a8bd01
+               MonadTxpLD ssc, MonadSscGS ssc, SscStorageClassM ssc)
 
 instance Monad m => WrappedM (NoStatsT m) where
     type UnwrappedM (NoStatsT m) = m
@@ -149,24 +134,9 @@
     } deriving (Functor, Applicative, Monad, MonadTimed, MonadThrow, MonadCatch,
                MonadMask, MonadIO, MonadDB ssc, HasLoggerName, MonadDialog s p,
                MonadDHT, MonadMessageDHT s, MonadSlots, WithDefaultMsgHeader, MonadTrans,
-<<<<<<< HEAD
-               MonadJL, CanLog, MonadUtxoRead, MonadUtxo
-#ifdef WITH_ROCKS
-               , Modern.MonadDB ssc, MonadTxpLD ssc, MonadSscGS ssc, SscStorageClassM ssc
-#endif
-               )
+               MonadJL, CanLog, MonadUtxoRead, MonadUtxo, Modern.MonadDB ssc, MonadTxpLD ssc,
+               MonadSscGS ssc, SscStorageClassM ssc)
 
-=======
-               MonadJL, CanLog, MonadUtxoRead, MonadUtxo, Modern.MonadDB ssc)
-
-instance MonadTxpLD ssc m => MonadTxpLD ssc (StatsT m) where
-    getUtxoView = lift getUtxoView
-    setUtxoView = lift . setUtxoView
-    getMemPool  = lift  getMemPool
-    setMemPool  = lift . setMemPool
-    modifyTxpLD = lift . modifyTxpLD
-
->>>>>>> e3a8bd01
 instance Monad m => WrappedM (StatsT m) where
     type UnwrappedM (StatsT m) = ReaderT StatsMap m
     _WrappedM = iso getStatsT StatsT

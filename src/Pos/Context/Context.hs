--- conflicted
+++ resolved
@@ -221,11 +221,7 @@
   Type ':
   Type ':
   Type ':
-<<<<<<< HEAD
-  Type ':
-  Type ':
-=======
->>>>>>> 5aaa9d27
+  Type ':
   '[]
 
 return []

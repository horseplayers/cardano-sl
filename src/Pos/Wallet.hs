module Pos.Wallet
       ( module Pos.Wallet.KeyStorage
       , module Pos.Wallet.Launcher
       , module Pos.Wallet.WalletMode
       , module Pos.Wallet.SscType
       , module Pos.Wallet.Web
       ) where

import           Pos.Wallet.KeyStorage
import           Pos.Wallet.Launcher
import           Pos.Wallet.SscType
<<<<<<< HEAD
import           Pos.Wallet.WalletMode
=======
import           Pos.Wallet.Update
import           Pos.Wallet.WalletMode
import           Pos.Wallet.Web
>>>>>>> 9d2267bc
<|MERGE_RESOLUTION|>--- conflicted
+++ resolved
@@ -9,10 +9,5 @@
 import           Pos.Wallet.KeyStorage
 import           Pos.Wallet.Launcher
 import           Pos.Wallet.SscType
-<<<<<<< HEAD
 import           Pos.Wallet.WalletMode
-=======
-import           Pos.Wallet.Update
-import           Pos.Wallet.WalletMode
-import           Pos.Wallet.Web
->>>>>>> 9d2267bc
+import           Pos.Wallet.Web